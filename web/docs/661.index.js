--- conflicted
+++ resolved
@@ -785,15 +785,9 @@
     }
     const List$at = x0 => x1 => List$at$(x0, x1);
     function Nat$show_digit$(_base$1, _n$2) {
-<<<<<<< HEAD
-        var _m$3 = _n$2 % _base$1;
-        var _base64$4 = List$cons$(48, List$cons$(49, List$cons$(50, List$cons$(51, List$cons$(52, List$cons$(53, List$cons$(54, List$cons$(55, List$cons$(56, List$cons$(57, List$cons$(65, List$cons$(66, List$cons$(67, List$cons$(68, List$cons$(69, List$cons$(70, List$cons$(71, List$cons$(72, List$cons$(73, List$cons$(74, List$cons$(75, List$cons$(76, List$cons$(77, List$cons$(78, List$cons$(79, List$cons$(80, List$cons$(81, List$cons$(82, List$cons$(83, List$cons$(84, List$cons$(85, List$cons$(86, List$cons$(87, List$cons$(88, List$cons$(89, List$cons$(90, List$cons$(97, List$cons$(98, List$cons$(99, List$cons$(100, List$cons$(101, List$cons$(102, List$cons$(103, List$cons$(104, List$cons$(105, List$cons$(106, List$cons$(107, List$cons$(108, List$cons$(109, List$cons$(110, List$cons$(111, List$cons$(112, List$cons$(113, List$cons$(114, List$cons$(115, List$cons$(116, List$cons$(117, List$cons$(118, List$cons$(119, List$cons$(120, List$cons$(121, List$cons$(122, List$cons$(43, List$cons$(47, List$nil))))))))))))))))))))))))))))))))))))))))))))))))))))))))))))))));
-        var self = _base$1 > 0n && _base$1 <= 64n;
-=======
         var _m$3 = (_n$2 % _base$1);
         var _base64$4 = List$cons$(48, List$cons$(49, List$cons$(50, List$cons$(51, List$cons$(52, List$cons$(53, List$cons$(54, List$cons$(55, List$cons$(56, List$cons$(57, List$cons$(97, List$cons$(98, List$cons$(99, List$cons$(100, List$cons$(101, List$cons$(102, List$cons$(103, List$cons$(104, List$cons$(105, List$cons$(106, List$cons$(107, List$cons$(108, List$cons$(109, List$cons$(110, List$cons$(111, List$cons$(112, List$cons$(113, List$cons$(114, List$cons$(115, List$cons$(116, List$cons$(117, List$cons$(118, List$cons$(119, List$cons$(120, List$cons$(121, List$cons$(122, List$cons$(65, List$cons$(66, List$cons$(67, List$cons$(68, List$cons$(69, List$cons$(70, List$cons$(71, List$cons$(72, List$cons$(73, List$cons$(74, List$cons$(75, List$cons$(76, List$cons$(77, List$cons$(78, List$cons$(79, List$cons$(80, List$cons$(81, List$cons$(82, List$cons$(83, List$cons$(84, List$cons$(85, List$cons$(86, List$cons$(87, List$cons$(88, List$cons$(89, List$cons$(90, List$cons$(43, List$cons$(47, List$nil))))))))))))))))))))))))))))))))))))))))))))))))))))))))))))))));
         var self = ((_base$1 > 0n) && (_base$1 <= 64n));
->>>>>>> c0ff04d6
         if (self) {
             var self = List$at$(_m$3, _base64$4);
             switch (self._) {
