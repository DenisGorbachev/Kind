App.KL.Game.Phase.Play.Bar.draw_line(destin : Pair<U32, U32>, x : U32, y : U32, z : U32, col : Col32, img : VoxBox) : VoxBox
  open destin
  VoxBox.Draw.line(
                   U32.to_i32.signed(x),
                   U32.to_i32.signed(y), 
                   U32.to_i32.signed(destin.fst), 
                   U32.to_i32.signed(destin.snd),
                   U32.to_i32.signed(z),
                   col, 
                   img)

App.KL.Game.Phase.Play.Bar.progress_line(
  p : U32,
  col: Col32, //U32 -> U32 -> Col32,
  z : U32,
  rect : App.KL.Game.Phase.Play.Bar.Rectangular,
  img: VoxBox,
): VoxBox // Draw a line using p as index in the progress bar

  open rect
  let x = rect.x + p
  let y = rect.y
  if Bool.or(U32.eql(p, 0), U32.gte(p, rect.width)) then 
     img 
  else
    App.KL.Game.Phase.Play.Bar.draw_line({x, y+rect.height-rect.lines_size}, x, y+rect.lines_size, z, col, img) 

porc(base : U32, value : U32, total : U32) : U32
   (total * (value*100/base))/100

App.KL.Game.Phase.Play.Bar.complete_square(
  bar: App.KL.Game.Phase.Play.Bar.Progress,
  rect: App.KL.Game.Phase.Play.Bar.Rectangular,
  img: VoxBox
): VoxBox

  let min = ((x, y) if U32.ltn(x, y) then x else y) :: U32 -> U32 -> U32
  let max = ((x, y) if U32.ltn(x, y) then y else x) :: U32 -> U32 -> U32

  open rect
  open bar
  let bar_actual = porc(bar.max, bar.loss, rect.width)
  let bar_defense = min(porc(bar.max, bar.defense, rect.width), bar_actual)
  let progress = rect.width + (bar_actual - bar_actual)
  
  // Draw the color depending on status by BarProgress
  for i : U32 from 1 to (bar_actual - bar_defense) with img:
<<<<<<< HEAD
    App.KL.Game.Phase.Play.Bar.progress_line(i, bar.col_ful, 2, rect, img)
  for i : U32 from (bar_actual - bar_defense) to bar_actual  with img :
    App.KL.Game.Phase.Play.Bar.progress_line(i, bar.col_defense, 2, rect, img)
  for i : U32 from bar_actual to rect.width with img:
    App.KL.Game.Phase.Play.Bar.progress_line(i, bar.col_empty, 2, rect, img)
=======
    App.KL.Game.Phase.Play.Bar.progress_line(i, bar.col_ful, 4, rect, img)
  for i : U32 from (bar_actual - bar_defense) to bar_actual  with img :
    App.KL.Game.Phase.Play.Bar.progress_line(i, bar.col_defense, 4, rect, img)
  for i : U32 from bar_actual to rect.width with img:
    App.KL.Game.Phase.Play.Bar.progress_line(i, bar.col_empty, 4, rect, img)
>>>>>>> 3546a47c
  
  let separator = min(bar.max/6, rect.width/2)
  
  for i : U32 from 1 to separator with img:   //U32
    App.KL.Game.Phase.Play.Bar.progress_line((i * ((rect.width -1) / separator)) + 1, bar.col_empty, 5, rect, img)  
  img


App.KL.Game.Phase.Play.Bar.draw_bar(
  rect : App.KL.Game.Phase.Play.Bar.Rectangular,
  bar : App.KL.Game.Phase.Play.Bar.Progress,
): VoxBox.Draw<Unit>
  open rect
  // A monadic version of VoxBox
  VoxBox.Draw {
     VoxBox.Draw.set_pos(rect.x, rect.y, 6)
     VoxBox.Draw.new(App.KL.Game.Phase.Play.Bar.draw_line({rect.x, rect.y+rect.height})) // The first horizontal line of rectangle
     VoxBox.Draw.new(App.KL.Game.Phase.Play.Bar.draw_line({rect.x+rect.width, rect.y})) // The second horizontal line of rectangle
  
     VoxBox.Draw.set_pos(rect.x+rect.width, rect.y, 6) 
     VoxBox.Draw.new(App.KL.Game.Phase.Play.Bar.draw_line({rect.x+rect.width, rect.y+rect.height})) // The second horizontal line of rectangle
     VoxBox.Draw.set_pos(rect.x, rect.y+rect.height, 6) 
     VoxBox.Draw.new(App.KL.Game.Phase.Play.Bar.draw_line({rect.x+rect.width, rect.y+rect.height})) // The second vertical line of rectangle
  
     // Complete the rectangle by the BarProgress
     VoxBox.Draw.map(App.KL.Game.Phase.Play.Bar.complete_square(bar, rect))
  }

App.KL.Game.Phase.Play.Bar.draw(x: U32,
  y: U32,
  z : U32,
  height : U32,
  width : U32,
  bar : App.KL.Game.Phase.Play.Bar.Progress,
  col: Col32,
  img: VoxBox,
): VoxBox
  let rect = App.KL.Game.Phase.Play.Bar.Rectangular.new(x, y, height, width, 1)
  let result = App.KL.Game.Phase.Play.Bar.draw_bar(rect, bar, VoxBox.Draw.Paint.new(x, y, z, col, img))
  result@snd@img<|MERGE_RESOLUTION|>--- conflicted
+++ resolved
@@ -45,19 +45,11 @@
   
   // Draw the color depending on status by BarProgress
   for i : U32 from 1 to (bar_actual - bar_defense) with img:
-<<<<<<< HEAD
-    App.KL.Game.Phase.Play.Bar.progress_line(i, bar.col_ful, 2, rect, img)
-  for i : U32 from (bar_actual - bar_defense) to bar_actual  with img :
-    App.KL.Game.Phase.Play.Bar.progress_line(i, bar.col_defense, 2, rect, img)
-  for i : U32 from bar_actual to rect.width with img:
-    App.KL.Game.Phase.Play.Bar.progress_line(i, bar.col_empty, 2, rect, img)
-=======
     App.KL.Game.Phase.Play.Bar.progress_line(i, bar.col_ful, 4, rect, img)
   for i : U32 from (bar_actual - bar_defense) to bar_actual  with img :
     App.KL.Game.Phase.Play.Bar.progress_line(i, bar.col_defense, 4, rect, img)
   for i : U32 from bar_actual to rect.width with img:
     App.KL.Game.Phase.Play.Bar.progress_line(i, bar.col_empty, 4, rect, img)
->>>>>>> 3546a47c
   
   let separator = min(bar.max/6, rect.width/2)
   
