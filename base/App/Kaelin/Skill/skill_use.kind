--- conflicted
+++ resolved
@@ -5,29 +5,17 @@
   state: App.Kaelin.State.global, 
 ): App.Kaelin.State.global
   open state
-<<<<<<< HEAD
-  open state.internal as internal
-=======
->>>>>>> fd650221
 
   let result = Maybe { 
     get creature = App.Kaelin.Map.creature.get(hero_pos, state.map)
     let hero = creature@hero
     get skill = List.find!((x) U16.eql(x@key, key), hero@skills)
-<<<<<<< HEAD
-    let effect = skill@effect(internal.tick, hero_pos, mouse_pos, state.map)
-=======
     let effect = skill@effect(hero_pos, mouse_pos, state.map)
->>>>>>> fd650221
     let mouse_nat = App.Kaelin.Coord.Convert.axial_to_nat(mouse_pos)
     let skill_range = App.Kaelin.Coord.range_natset(hero_pos, skill@range)
     let global =
     if NatSet.has(mouse_nat, skill_range) then
-<<<<<<< HEAD
-      App.Kaelin.State.global.new(state.room, effect@map, state.internal, state.stage)
-=======
       App.Kaelin.State.global.new(state.room, effect@map, state.stage)
->>>>>>> fd650221
     else
       state
      return global
