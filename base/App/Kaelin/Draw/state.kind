--- conflicted
+++ resolved
@@ -8,13 +8,8 @@
   open state.local
   open state.global
   
-<<<<<<< HEAD
-  img = App.Kaelin.Draw.state.map(state.global.map, state.local.cast_info, state.local.env_info, state.global.internal, img)
-  img = App.Kaelin.Draw.state.mouse_ui(state.local.env_info, img)
-=======
   let img = App.Kaelin.Draw.state.map(state.global.map, state.local.cast_info, state.local.env_info, state.local.internal, img)
   let img = App.Kaelin.Draw.state.mouse_ui(state.local.env_info, img)
->>>>>>> fd650221
   img
 
 
