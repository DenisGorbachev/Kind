--- conflicted
+++ resolved
@@ -24,17 +24,10 @@
         49#16: App.new_post!(global.room, App.event.serialize(App.Kaelin.Event.create_hero(0#8)))
       } default App.Store!(App.Kaelin.Action.start_cast(event.code, state))
 
-<<<<<<< HEAD
     frame game:
       let local = App.Kaelin.Action.local.env_info(event.info, state@local)
       let local = App.Kaelin.Action.local.area(evnt.time, state@global, local)
       App.set_local!(local)
-=======
-    frame planning:
-      let info = event.info
-      let state = App.Kaelin.Action.update_interface(info, U64.to_nat(event.time), state)
-      App.Store!(App.Kaelin.Action.update_area(state))       
->>>>>>> e30a99dd
     
     mouse_up planning:
       let info = local.env_info
