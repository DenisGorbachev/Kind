--- conflicted
+++ resolved
@@ -1,12 +1,4 @@
 // Returns state with updated cast_info
-<<<<<<< HEAD
-App.Kaelin.Action.local.env_info(
-  env_info: App.EnvInfo,
-  local: App.Kaelin.State.local
-): App.Kaelin.State.local
-
-=======
 App.Kaelin.Action.local.env_info(time : U64, env_info: App.EnvInfo, local: App.Kaelin.State.local): App.Kaelin.State.local
    let local = App.Kaelin.Action.local.set_internal(time, local)
->>>>>>> fd650221
    local@env_info <- env_info