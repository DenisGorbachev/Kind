// Returns state with cast_info with updated mouse_coord and area
App.Kaelin.Action.local.area(
  time: U64,
  global: App.Kaelin.State.global,
  local: App.Kaelin.State.local
): App.Kaelin.State.local

  open local
  open local.env_info as info
  case local.cast_info {
    none: local
    some: 
      open local.cast_info.value as cast
      mouse_coord = App.Kaelin.Coord.to_axial(info.mouse_pos)
      if App.Kaelin.Coord.eql(mouse_coord, cast.mouse_pos) then 
        local
      else
        area = App.Kaelin.Effect.indicators.get_indicators(cast.hero_pos, cast.skill, mouse_coord, global@map)
<<<<<<< HEAD
        new_cast_info = some(App.Kaelin.CastInfo.local.new(cast.hero_pos, cast.skill, cast.range, area, mouse_coord))
        new_local = App.Kaelin.State.local.new(local.user, new_cast_info, local.env_info, local.internal)
=======
        new_cast_info = some(App.Kaelin.CastInfo.new(cast.hero_pos, cast.skill, cast.range, area, mouse_coord))
        new_local = App.Kaelin.State.local.new(local.input, local.user, new_cast_info, local.env_info, local.internal)
>>>>>>> f02f6fca
        new_local
  }
  <|MERGE_RESOLUTION|>--- conflicted
+++ resolved
@@ -16,13 +16,8 @@
         local
       else
         area = App.Kaelin.Effect.indicators.get_indicators(cast.hero_pos, cast.skill, mouse_coord, global@map)
-<<<<<<< HEAD
         new_cast_info = some(App.Kaelin.CastInfo.local.new(cast.hero_pos, cast.skill, cast.range, area, mouse_coord))
-        new_local = App.Kaelin.State.local.new(local.user, new_cast_info, local.env_info, local.internal)
-=======
-        new_cast_info = some(App.Kaelin.CastInfo.new(cast.hero_pos, cast.skill, cast.range, area, mouse_coord))
         new_local = App.Kaelin.State.local.new(local.input, local.user, new_cast_info, local.env_info, local.internal)
->>>>>>> f02f6fca
         new_local
   }
   