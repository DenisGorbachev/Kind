Test: _
<<<<<<< HEAD
  let par =
    Parser {
      get k = Parser.text("oi")
      return k
    }
  par(0, "oi")
=======
  let a = {  1,    2,    3} :: V3
  let b = {0.5, -0.5, -1.5} :: V3
  a + b
>>>>>>> bcdc5768
<|MERGE_RESOLUTION|>--- conflicted
+++ resolved
@@ -1,13 +1,4 @@
 Test: _
-<<<<<<< HEAD
-  let par =
-    Parser {
-      get k = Parser.text("oi")
-      return k
-    }
-  par(0, "oi")
-=======
   let a = {  1,    2,    3} :: V3
   let b = {0.5, -0.5, -1.5} :: V3
-  a + b
->>>>>>> bcdc5768
+  a + b