<<<<<<< HEAD
=======
Test: _
  let map = Map.from_list!([{"orange", 2}, {"black", 3}, {"yellow", 4}, {"brown", 1}, {"white", 1}])
  let result = ""
  for key: val in map with result:
    result | key | ": " | Nat.show(val) | "\n"
  
  IO.put_string(result)
  // let list = [0,1,2,3]
  // [x for x in [i * 70 for i in list where Nat.ltn(i, 3), Nat.gtn(i, 0)] where Nat.gtn(x, 70)]
>>>>>>> b7c0403f
<|MERGE_RESOLUTION|>--- conflicted
+++ resolved
@@ -1,12 +1,3 @@
-<<<<<<< HEAD
-=======
-Test: _
-  let map = Map.from_list!([{"orange", 2}, {"black", 3}, {"yellow", 4}, {"brown", 1}, {"white", 1}])
-  let result = ""
-  for key: val in map with result:
-    result | key | ": " | Nat.show(val) | "\n"
-  
-  IO.put_string(result)
-  // let list = [0,1,2,3]
-  // [x for x in [i * 70 for i in list where Nat.ltn(i, 3), Nat.gtn(i, 0)] where Nat.gtn(x, 70)]
->>>>>>> b7c0403f
+Test: Nat
+  may x = some(7) abort 0
+  x