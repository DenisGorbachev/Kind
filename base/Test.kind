--- conflicted
+++ resolved
@@ -1,9 +1,5 @@
 Test: _
-<<<<<<< HEAD
   let c = Web.Kaelin.Coord.new(Int.new(0,0), Int.new(1,0))
   let {cx, cy} = Web.Kaelin.Coord.to_screen_xy(c)
   U32.to_string(cx) | " " | U32.to_string(cy)
-  
-=======
-  User.Derenash.TicTacToe.Test
->>>>>>> 77e6a334
+  