Nat.pow(base: Nat, exp: Nat): Nat
  case exp {
    zero: 1
    succ: base*Nat.pow(base, exp.pred)
  }
Test: String
<<<<<<< HEAD
  let n = Nat.pow(2, 31)
  let u = Nat.to_u32(n)
  open u
  let i = I32.new(u.value)
  Int.show(I32.to_int(i))
=======
  let six = Nat.to_bits(5)
  let four = Nat.to_bits(3)
  Bits.show(Bits.add(four, six))
>>>>>>> 1ece6bfd
<|MERGE_RESOLUTION|>--- conflicted
+++ resolved
@@ -1,17 +1,2 @@
-Nat.pow(base: Nat, exp: Nat): Nat
-  case exp {
-    zero: 1
-    succ: base*Nat.pow(base, exp.pred)
-  }
 Test: String
-<<<<<<< HEAD
-  let n = Nat.pow(2, 31)
-  let u = Nat.to_u32(n)
-  open u
-  let i = I32.new(u.value)
-  Int.show(I32.to_int(i))
-=======
-  let six = Nat.to_bits(5)
-  let four = Nat.to_bits(3)
-  Bits.show(Bits.add(four, six))
->>>>>>> 1ece6bfd
+  "hello"