--- conflicted
+++ resolved
@@ -52,14 +52,9 @@
   )
   // The monadic effect binder
   bind(
-<<<<<<< HEAD
-    name: String
-    effe: Lit.Core.Effect
-=======
     name: Maybe<String>
     otype: Lit.Core.Type
     effect: Lit.Core.Effect
->>>>>>> 22a67cfd
     cont: Lit.Core.Term
   )
   // The monadic effect return
