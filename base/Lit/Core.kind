// Litereum: a minimal decentralized computer
// ==========================================

// TODO:
// - merge type-checking and validation / allow reusing word terms
// - cost measure, WIP rígille
// - Lit.Core.Term.get_caller ?
// - owned types/constructors ?
// - conseguir modificar o dono no Lit.Core.Term.bind
// - block difficulty (nakamoto consensus)
// - Lit.Lang:
//   - consertar parser para ir ate o final do arquivo !
//
// - paper:
//   - use railroad diagrams for syntax

//
// Types
// -----

// A Litereum term
type Lit.Core.Term {
  // A variable
  var(
    name: String
  )
  // Creates a value
  create(
    type: String
    ctor: Nat
    vals: List<Lit.Core.Term>
  )
  // Pattern-matches a value
  match(
    name: String
    type: String
    expr: Lit.Core.Term
    cses: List<Lit.Core.Term.Case>
  )
  // Creates a new 64-bit word
  word(
    numb: U64
  )
  // Compares two words
  compare(
    val0: Lit.Core.Term
    val1: Lit.Core.Term
    iflt: Lit.Core.Term
    ifeq: Lit.Core.Term
    ifgt: Lit.Core.Term
  )
  // Word addition
  operate(
    oper: Lit.Core.Operation
    val0: Lit.Core.Term
    val1: Lit.Core.Term
  )
  // Calls an external program
  call(
    name: String
    func: String
    args: List<Lit.Core.Term>
    cont: Lit.Core.Term
  )
  // Binds an new program
  bind(
    name: String
    main: Lit.Core.Term   // TODO rename to `body`
    cont: Lit.Core.Term
  )
}

// An operation
type Lit.Core.Operation {
  add
  sub
  mul
  div
  mod
  or
  and
  xor
}

// A pattern-matching case
type Lit.Core.Term.Case {
  new(
    fields: List<String>
    body: Lit.Core.Term
  )
}

// Lit.Core types are algebraic datatypes (ADTs)
type Lit.Core.Type {
  word
  data(
    name: String
    constructors: List<Lit.Core.Type.Constructor>
  )
}

// A constructor of an ADT
type Lit.Core.Type.Constructor {
  new(
    name: String
    fields: List<Lit.Core.Type.Field>
  )
}

// A field of an ADT's constructor
type Lit.Core.Type.Field {
  new(
    name: String
    type: String
  )
}

// A function
type Lit.Core.Bond {
  new(
    name: String
    owners: List<String>
    main: Lit.Core.Term
    input_names: List<String>
    input_types: List<String>
    output_type: String
  )
}

// A Lit.Core global entry
type Lit.Core.Entry {
  type(value: Lit.Core.Type)
  bond(value: Lit.Core.Bond)
}

// Lit.Core's global state
Lit.Core.World: Type
  Map<Lit.Core.Entry>

// A paragraph in a Litereum page
type Lit.Core.Statement {
  define(entry: Lit.Core.Entry)
  call(expr: Lit.Core.Term)
}

// A page of the Litereum book
Lit.Core.Page: Type
  List<Lit.Core.Statement>

type Lit.Core.Costs {
  new(
    var: Nat
    create: Nat
    match: Nat
    match_substitution: Nat
    word: Nat
    compare: Nat
    operate: Nat
    call: Nat
    bind: Nat
  )
}

Lit.Core.Costs.default: Lit.Core.Costs
  Lit.Core.Costs.new(
    Nat.pow(2, 16*0)
    Nat.pow(2, 16*1)
    Nat.pow(2, 16*2)
    Nat.pow(2, 16*3)
    Nat.pow(2, 16*4)
    Nat.pow(2, 16*5)
    Nat.pow(2, 16*6)
    Nat.pow(2, 16*7)
    Nat.pow(2, 16*8)
  )

//
// Getters and Setters
// -------------------

Lit.Core.World.get_type(name: String, world: Lit.Core.World): Maybe<Lit.Core.Type>
  if name =? "U64" then
    some(Lit.Core.Type.word)
  else
    case world{name} as entry {
      some: case entry.value {
        type: some(entry.value.value)
      } default none
    } default none

Lit.Core.World.get_func(name: String, world: Lit.Core.World): Maybe<Lit.Core.Bond>
  case world{name} as entry {
    some: case entry.value {
      bond: some(entry.value.value)
    } default none
  } default none

Lit.Core.Type.find_ctor(name: String, type: Lit.Core.Type): Maybe<Pair<Nat,Lit.Core.Type.Constructor>>
  case type {
    word:
      none
    data:
      List.ifind!((i,f) String.eql(f@name,name), type.constructors)
  }

//
// Type-Checking
// -------------

Lit.Core.Type.equal(a: Lit.Core.Type, b: Lit.Core.Type): Bool
  case a b {
    word word: true
    data data: String.eql(a.name, b.name)
  } default false

type Lit.Core.Check.Context {
  new(
    world: Lit.Core.World
    caller: Maybe<String>
    variables: Map<Lit.Core.Type>
  )
}

Lit.Core.Check.Context.from_world(world: Lit.Core.World): Lit.Core.Check.Context
  Lit.Core.Check.Context.new(world, none, {})

Lit.Core.Check.Context.add_var(
  context: Lit.Core.Check.Context
  name: String
  type: Lit.Core.Type
): Lit.Core.Check.Context
  open context
  let new_variables = context.variables{name} <- type
  Lit.Core.Check.Context.new(context.world, context.caller, new_variables)

Lit.Core.World.check.term(
  context: Lit.Core.Check.Context
  term: Lit.Core.Term
  type: Lit.Core.Type
): Bool
  // log("- chk: " | Lit.Lang.show.term(term, context@world) | " : " | Lit.Lang.show.type.short(type))  // DEBUG
  // log("- ctx: " | String.join(", ", List.map!!((a) a@fst|":"|Lit.Lang.show.type.short(a@snd), Map.to_list!(variables))))  // DEBUG
  // log("")  // DEBUG
  let result = case term {
    var:
<<<<<<< HEAD
      // log("-- var " | term.name) // DEBUG
      let var_type = context{term.name} abort false
      // log("-- var " | term.name | " " | Lit.Lang.show.type.short(var_type) | " " | Lit.Lang.show.type.short(type))  // DEBUG
      Lit.Core.Type.equal(var_type, type)
    create:
      // log("-- create ")  // DEBUG
      let ttyp = Lit.Core.World.get_type(term.type,world) abort false
      case ttyp {
        data:
          use ctor = ttyp.constructors[term.ctor] abort false
          let args = Lit.Core.World.check.many(term.vals, List.mapped!(ctor.fields)!((x) x@type), context, world, caller)
          log(Bool.show(args))
          log(Bool.show(Lit.Core.Type.equal(ttyp, type)))
=======
      let var_type = context@variables{term.name} abort false
      //log("-- var " | term.name | " " | Lit.Lang.show.type.short(var_type) | " " | Lit.Lang.show.type.short(type))  // DEBUG
      Lit.Core.Type.equal(var_type, type)
    create:
      //log("-- create")  // DEBUG
      let ttyp = Lit.Core.World.get_type(term.type, context@world) abort false
      case ttyp {
        data:
          use ctor = ttyp.constructors[term.ctor] abort false
          let args = Lit.Core.World.check.many(context, term.vals, List.mapped!(ctor.fields)!((x) x@type))
>>>>>>> f87daa66
          args && Lit.Core.Type.equal(ttyp, type)
      } default false
    call:
      // log("-- call ")  // DEBUG
      // verify owner
      let ownr = Lit.Core.World.check.owner(context, term.func)
      use func = Lit.Core.World.get_func(term.func, context@world) abort false
      use otyp = Lit.Core.World.get_type(func.output_type, context@world) abort false
      let args = Lit.Core.World.check.many(context, term.args, func.input_types)
      let context_new = Lit.Core.Check.Context.add_var(context, term.name, otyp)
      let cont = Lit.Core.World.check.term(context_new, term.cont, type)
      ownr && args && cont
    match:
<<<<<<< HEAD
      // log("-- match ")  // DEBUG
      let expr_type = Lit.Core.World.get_type(term.type, world) abort false
      // log("-- match2 ")  // DEBUG
=======
      //log("-- match ")  // DEBUG
      let expr_type = Lit.Core.World.get_type(term.type, context@world) abort false
      //log("-- match2 ")  // DEBUG
>>>>>>> f87daa66

      case expr_type {
        data:
          let expr = Lit.Core.World.check.term(context, term.expr, expr_type)
          let cses = List.mapped!(term.cses)!((x) x@body)
          let cses = Lit.Core.World.check.match.cases(context, cses, type, expr_type.constructors, term.name)
          expr && cses
      } default false
    bind:
      // log("-- bind ")  // DEBUG
      // TODO: check access
      let owner_ok = Lit.Core.World.check.owner(context, term.name)
      use func = Lit.Core.World.get_func(term.name, context@world) abort false
      use out_type = Lit.Core.World.get_type(func.output_type, context@world) abort false
      let nofn_ok = List.is_empty!(func.input_names)  // TODO: should we allow binds with functions?
      let main_ok = Lit.Core.World.check.term(context, term.main, out_type)
      // should the ctx change?
      let cont_ok = Lit.Core.World.check.term(context, term.cont, type)
      owner_ok && nofn_ok && main_ok && cont_ok
    word:
      // log("-- word ")  // DEBUG
      case type {
        word:
          true
      } default
        log("not word")
        false
    compare:
<<<<<<< HEAD
      // log("-- compare ")  // DEBUG
      let val0 = Lit.Core.World.check.term(term.val0, Lit.Core.Type.word, context, world, caller)
      let val1 = Lit.Core.World.check.term(term.val0, Lit.Core.Type.word, context, world, caller)
      let iflt = Lit.Core.World.check.term(term.iflt, type, context, world, caller)
      let ifeq = Lit.Core.World.check.term(term.ifeq, type, context, world, caller)
      let ifgt = Lit.Core.World.check.term(term.ifgt, type, context, world, caller)
      val0 && val1 && iflt && ifeq && ifgt
    operate:
      // log("-- operate ")  // DEBUG
      let val0 = Lit.Core.World.check.term(term.val0, Lit.Core.Type.word, context, world, caller)
      let val1 = Lit.Core.World.check.term(term.val1, Lit.Core.Type.word, context, world, caller)
=======
      //log("-- compare ")  // DEBUG
      let val0 = Lit.Core.World.check.term(context, term.val0, Lit.Core.Type.word)
      let val1 = Lit.Core.World.check.term(context, term.val0, Lit.Core.Type.word)
      let iflt = Lit.Core.World.check.term(context, term.iflt, type)
      let ifeq = Lit.Core.World.check.term(context, term.ifeq, type)
      let ifgt = Lit.Core.World.check.term(context, term.ifgt, type)
      val0 && val1 && iflt && ifeq && ifgt
    operate:
      //log("-- operate ")  // DEBUG
      let val0 = Lit.Core.World.check.term(context, term.val0, Lit.Core.Type.word)
      let val1 = Lit.Core.World.check.term(context, term.val1, Lit.Core.Type.word)
>>>>>>> f87daa66
      val0 && val1
  }
  //log("\n")
  result

Lit.Core.World.check.many(
  context: Lit.Core.Check.Context,
  terms: List<Lit.Core.Term>
  types: List<String>
): Bool
  case terms types {
    cons cons:
      let type = Lit.Core.World.get_type(types.head, context@world) abort false
      let head = Lit.Core.World.check.term(context, terms.head, type)
      let tail = Lit.Core.World.check.many(context, terms.tail, types.tail)
      head && tail
    nil nil:
      true
  } default false

Lit.Core.World.check.match.cases(
  context: Lit.Core.Check.Context
  cases: List<Lit.Core.Term>
  type: Lit.Core.Type
  ctors: List<Lit.Core.Type.Constructor>
  name: String
): Bool
  open context
  case cases ctors {
    cons cons:
      let ext_variables = context.variables
      
      for field in ctors.head@fields with ext_variables:
        let field_type =
          Lit.Core.World.get_type(field@type, context.world)
            <> Lit.Core.Type.data("Empty", [])
        ext_variables{name | "." | field@name} <- field_type
      let new_context = Lit.Core.Check.Context.new(
        context.world
        context.caller
        ext_variables
      )
      let case_ok = Lit.Core.World.check.term(new_context, cases.head, type)
      let rest_ok = Lit.Core.World.check.match.cases(new_context, cases.tail, type, ctors.tail, name)
      case_ok && rest_ok
    nil nil:
      true
  } default false

Lit.Core.World.check.owner(
  context: Lit.Core.Check.Context
  name: String
): Bool
  open context
  let entry = context.world{name}
  case entry {
    none: false
    some: 
      case entry.value as func {
        bond: 
          use f = func.value
          case f.owners {
            nil:
              true
            cons:
              case context.caller as caller {
                some:
                  if caller.value =? name then
                    true
                  else
                    List.in!(String.eql(caller.value), f.owners)
                none:
                  false
              }
          }
      } default false
  }

//
// Execution
// ---------

//Pair<Lit.Core.Term, Lit.Core.World>
type Lit.Core.run.Context {
  new(
    term: Lit.Core.Term
    world: Lit.Core.World
    gas: Nat
  )
}

Lit.Core.World.run.page(
  page: Lit.Core.Page
  world: Lit.Core.World
): Maybe<Lit.Core.World>
  case page {
    nil:
      some(world)
    cons:
      case Lit.Core.World.run.statement(page.head, world) as new_world {
        none:
          none
        some:
          Lit.Core.World.run.page(page.tail, new_world.value)
      }
  }

Lit.Core.World.run.statement(
  statement: Lit.Core.Statement
  world: Lit.Core.World
): Maybe<Lit.Core.World>
  let result = case statement {
    define:
      case statement.entry {
        type:
          let type = statement.entry.value
          case type {
            word:
              log("error: word as an entry definition")
              none
            data: 
              log("- new_type: " | type.name)
              case world{type.name} as got_type {
                none:
                  if not(type.name =? "U64") then
                    some(world{type.name} <- Lit.Core.Entry.type(type))
                  else
                    log("error: cannot redefine built-in type named 'U64'") none
              } default log("error: type redefinition: " | type.name) none
          }
        bond:
          use func = statement.entry.value
          log("- new_func: " | func.name | List.show!(Function.id!, func.owners))
          case world{func.name} as got {
            none:
              let new_world = world{func.name} <- Lit.Core.Entry.bond(func)
              let ctx = some({})
              let args = List.zip!!(func.input_names, func.input_types)
              let ctx = for arg in args:
                Maybe {
                let {arg_name, arg_type} = arg
                get ctx = ctx
                get typ = Lit.Core.World.get_type(arg_type, world)
                return ctx{arg_name} <- typ
              }
              let vld = {}
              let vld = for iarg in func.input_names:
                vld{iarg} <- false
              case ctx {
                none:
                  log("error: func input type undefined: " | func.name) none
                some:
                  let otyp = Lit.Core.World.get_type(func.output_type, world)
                    abort log("error: func otyp not found: " | func.name) none
                  let new_context =
                    Lit.Core.Check.Context.new(
                      new_world
                      some(func.name)
                      ctx.value
                    )
                  let term_ok = Lit.Core.World.check.term(
                      new_context
                      func.main
                      otyp
                    )
                  if term_ok then
                    some(new_world)
                  else
                    // log(Lit.Lang.show.type(otyp, world))
                    log("error: func ill-typed: " | func.name) none
              }
          } default log("error: func redefinition: " | func.name) none
      }
    call:
      let exec_term = statement.expr
      // log(Lit.Lang.show.term(exec_term, world))  // DEBUG
      // This assumes that the call returns the built-in type Word to avoid
      // duplicating the typechecking function.
      let call_type = Lit.Core.Type.word
      let context = Lit.Core.Check.Context.from_world(world)
      let term_ok = Lit.Core.World.check.term(context, exec_term, call_type)
      if term_ok then
        use ctx =
          Lit.Core.World.run.term(exec_term, world, {}, 0) // TODO
        log("- ext_exec: "
          | Lit.Lang.show.term(ctx.term, world)
          | " (gas: " | String.pad_left(32, '0', Nat.to_string_base(16, ctx.gas)) | ")"
        )
        some(ctx.world)
      else
        log("error: exec failed in typecheck") none
  }
  // log("")  // DEBUG
  result

Lit.Core.World.run.term(
  term: Lit.Core.Term
  world: Lit.Core.World
  vars: Map<Lit.Core.Term>
  gas: Nat
): Lit.Core.run.Context
  // log("- run " | Lit.Lang.show.term(term,world)) // DEBUG
  // log("- var " | String.join(", ", List.map!!((x) x@fst|":"|Lit.Lang.show.term(x@snd,world), Map.to_list!(vars)))) // DEBUG
  // log("")
  case term {
    var:
      log("var!") // DEBUG
      let gas = gas + Lit.Core.Costs.default@var
      Lit.Core.World.run.term.var(world, vars, term.name, gas)
    create:
      log("create!") // DEBUG
      let gas = gas + Lit.Core.Costs.default@create
      Lit.Core.World.run.term.create(world, vars, term.type, term.ctor, term.vals, gas)
    match:
      log("match!") // DEBUG
      let gas = gas + Lit.Core.Costs.default@match
      Lit.Core.World.run.term.match(world, vars, term.name, term.type, term.expr, term.cses, gas)
    word:
      log("word!") // DEBUG
      let gas = gas + Lit.Core.Costs.default@word
      {term, world, gas}
    compare:
      log("compare!") // DEBUG
      let gas = gas + Lit.Core.Costs.default@compare
      Lit.Core.World.run.term.compare(world, vars, term.val0, term.val1, term.iflt, term.ifeq, term.ifgt, gas)
    operate:
      log("operate!") // DEBUG
      let gas = gas + Lit.Core.Costs.default@operate
      Lit.Core.World.run.term.operate(world, vars, term.oper, term.val0, term.val1, gas)
    call:
      log("call!") // DEBUG
      let gas = gas + Lit.Core.Costs.default@call
      Lit.Core.World.run.term.call(world, vars, term.name, term.func, term.args, term.cont, gas)
    bind:
      log("bind!") // DEBUG
      let gas = gas + Lit.Core.Costs.default@bind
      Lit.Core.World.run.term.bind(world, vars, term.name, term.main, term.cont, gas)
  }

Lit.Core.World.run.terms(
  terms: List<Lit.Core.Term>
  world: Lit.Core.World
  vars: Map<Lit.Core.Term>
  gas: Nat
): Triple<List<Lit.Core.Term>, Lit.Core.World, Nat>
  case terms {
    nil:
      {[], world, gas}
    cons:
      use ctx = Lit.Core.World.run.term(terms.head, world, vars, gas)
      use tail = Lit.Core.World.run.terms(terms.tail, ctx.world, vars, ctx.gas)
      {ctx.term & tail.fst, tail.snd, tail.trd}
  }
Lit.Core.World.run.term.call(
  world: Lit.Core.World
  vars: Map<Lit.Core.Term>
  name: String
  func: String
  args: List<Lit.Core.Term>
  cont: Lit.Core.Term
  gas: Nat
): Lit.Core.run.Context
  case world{func} as got {
    none:
      {Lit.Core.Term.call(name, func, args, cont), world, gas}
    some:
      case got.value as entry {
        bond:
          use func = entry.value
          let inner_vars = vars
          let state = Triple.new!!!(inner_vars, world, gas)
          for arg in List.zip!!(func.input_names, args) with state:
            // TODO destructuring assignment for triples
            open state
            let inner_vars = state.fst
            let world = state.snd
            let gas = state.trd
            let {arg_name, arg_term} = arg
            use ctx = Lit.Core.World.run.term(arg_term, world, inner_vars, gas)
            let _ = Lit.Core.run.term.check_sanity(ctx.term)  // DEBUG-ish
            let inner_vars = inner_vars{arg_name} <- ctx.term
            {inner_vars, ctx.world, ctx.gas}
          //let {inner_vars, world} = state
          // TODO destructuring assignment for triples
          open state
          let inner_vars = state.fst
          let world = state.snd
          let gas = state.trd
          use ctx = Lit.Core.World.run.term(func.main, world, inner_vars, gas)
          let _ = Lit.Core.run.term.check_sanity(ctx.term)  // DEBUG-ish
          let vars = vars{name} <- ctx.term
          Lit.Core.World.run.term(cont, ctx.world, vars, ctx.gas)
      } default
        {Lit.Core.Term.call(name, func, args, cont), world, gas}
  }

Lit.Core.World.run.term.compare(
  world: Lit.Core.World
  vars: Map<Lit.Core.Term>
  val0: Lit.Core.Term
  val1: Lit.Core.Term
  iflt: Lit.Core.Term
  ifeq: Lit.Core.Term
  ifgt: Lit.Core.Term
  gas: Nat
): Lit.Core.run.Context
  use ctx0 = Lit.Core.World.run.term(val0, world, vars, gas)
  use ctx1 = Lit.Core.World.run.term(val1, ctx0.world, vars, ctx0.gas)
  case ctx0.term ctx1.term {
    word word:
      case U64.cmp(ctx0.term.numb, ctx1.term.numb) {
        ltn:
          Lit.Core.World.run.term(iflt, world, vars, ctx1.gas)
        eql:
          Lit.Core.World.run.term(ifeq, world, vars, ctx1.gas)
        gtn:
          Lit.Core.World.run.term(ifgt, world, vars, ctx1.gas)
      }
  } default
    log("error: operands didn't reduce to words")
    {Lit.Core.Term.compare(val0, val1, iflt, ifeq, ifgt), world, gas}


Lit.Core.World.run.term.match(
  world: Lit.Core.World
  vars: Map<Lit.Core.Term>
  name: String
  type: String
  expr: Lit.Core.Term
  cses: List<Lit.Core.Term.Case>
  gas: Nat
): Lit.Core.run.Context
  use ctx = Lit.Core.World.run.term(expr, world, vars, gas)
  case ctx.term {
    create: case cses[ctx.term.ctor] as selected_case {
      some: 
        let {case_fields, case_body} = selected_case.value
        let substs = List.zip!!(case_fields, ctx.term.vals)
        let vars = for subst in substs:
          let {field, value} = subst
          vars{field} <- value
        let cost = Lit.Core.Costs.default@match_substitution*List.length!(substs)
        let gas = ctx.gas + cost
        Lit.Core.World.run.term(case_body, ctx.world, vars, gas)
    } default
      {Lit.Core.Term.match(name, type, ctx.term, cses), world, ctx.gas}
  } default
    {Lit.Core.Term.match(name, type, ctx.term, cses), world, ctx.gas}

Lit.Core.World.run.term.create(
  world: Lit.Core.World
  vars: Map<Lit.Core.Term>
  type: String
  ctor: Nat
  vals: List<Lit.Core.Term>
  gas: Nat
): Lit.Core.run.Context
  use ret = Lit.Core.World.run.terms(vals, world, vars, gas)
  {Lit.Core.Term.create(type, ctor, ret.fst), ret.snd, ret.trd}

Lit.Core.World.run.term.var(
  world: Lit.Core.World
  vars: Map<Lit.Core.Term>
  name: String
  gas: Nat
): Lit.Core.run.Context
  case vars{name} as got {
    none:
      {Lit.Core.Term.var(name), world, gas}
    some:
      Lit.Core.World.run.term(got.value, world, vars, gas)
  }

Lit.Core.World.run.term.operate(
  world: Lit.Core.World
  vars: Map<Lit.Core.Term>
  oper: Lit.Core.Operation
  val0: Lit.Core.Term
  val1: Lit.Core.Term
  gas: Nat
): Lit.Core.run.Context
  use ctx0 = Lit.Core.World.run.term(val0, world, vars, gas)
  use ctx1 = Lit.Core.World.run.term(val1, ctx0.world, vars, ctx0.gas)
  case ctx0.term ctx1.term {
    word word:
      let numb0 = ctx0.term.numb
      let numb1 = ctx1.term.numb
      case oper {
        add:
          {Lit.Core.Term.word(numb0 + numb1), world, gas}
        sub:
          {Lit.Core.Term.word(numb0 - numb1), world, gas}
        mul:
          {Lit.Core.Term.word(numb0 * numb1), world, gas}
        div:
          {Lit.Core.Term.word(numb0 / numb1), world, gas}
        mod:
          {Lit.Core.Term.word(numb0 % numb1), world, gas}
        or:
          {Lit.Core.Term.word(numb0 || numb1), world, gas}
        and:
          {Lit.Core.Term.word(numb0 && numb1), world, gas}
        xor:
          {Lit.Core.Term.word(U64.xor(numb0, numb1)), world, gas}
      }
  } default
    log("error: operand didn't reduce to word")
    {Lit.Core.Term.operate(oper, val0, val1), world, gas}

Lit.Core.World.run.term.bind(
  world: Lit.Core.World
  vars: Map<Lit.Core.Term>
  name: String
  main: Lit.Core.Term
  cont: Lit.Core.Term
  gas: Nat
): Lit.Core.run.Context
  case world{name} as got {
    none:
      {Lit.Core.Term.bind(name, main, cont), world, gas}
    some:
      case got.value as entry {
        bond:
          // TODO calculate gas based upon size of bound term?
          use func = entry.value
          use ctx = Lit.Core.World.run.term(main, world, vars, gas)
          let world = ctx.world{name} <- Lit.Core.Entry.bond(func@main <- ctx.term)
          Lit.Core.World.run.term(cont, world, vars, ctx.gas)
      } default
        {Lit.Core.Term.bind(name, main, cont), world, gas}
  }

Lit.Core.run.term.check_sanity(term: Lit.Core.Term): Bool
  case term {
    var:
      log("==> SANITY CHECK FAILED: found term: " | "'" | term.name | "'")
      false
    create:
      let valid = true
      for val in term.vals with valid:
        valid && Lit.Core.run.term.check_sanity(val)
      valid
    match:
      let valid = Lit.Core.run.term.check_sanity(term.expr)
      for cse in term.cses with valid:
        valid && Lit.Core.run.term.check_sanity(cse@body)
      valid
    word:
      true
    compare:
      Lit.Core.run.term.check_sanity(term.val0)
        && Lit.Core.run.term.check_sanity(term.val1)
        && Lit.Core.run.term.check_sanity(term.iflt)
        && Lit.Core.run.term.check_sanity(term.ifeq)
        && Lit.Core.run.term.check_sanity(term.ifgt)
    operate:
      Lit.Core.run.term.check_sanity(term.val0)
        && Lit.Core.run.term.check_sanity(term.val1)
    call:
      // TODO I don't know what I'm doing
      // should this return false (invalid) ?
      let valid = true
      for arg in term.args with valid:
        valid && Lit.Core.run.term.check_sanity(arg)
      valid && Lit.Core.run.term.check_sanity(term.cont)
    bind:
      Lit.Core.run.term.check_sanity(term.main)
        && Lit.Core.run.term.check_sanity(term.cont)
  }


//
// Tests
// -----

Lit.Core: _
  let world = {}

  let code = ""

  let code = code |
    Lit.Lang.Type
    | Lit.Lang.Cmp
    | Lit.Lang.Nat
    | Lit.Lang.Bits
    | Lit.Lang.BitsMap
<<<<<<< HEAD
    | Lit.Lang.Voting
    //  | Lit.Lang.Test

  // let code = code |
  // `
  //   GiveUnit(): Unit
  //     Unit/new

  //   TakeUnit(x: Unit): U64
  //     42

  //   do {
  //     call a1 = GiveUnit()
  //     call a2 = GiveUnit()
  //     call b = TakeUnit(a1)
  //     call c = TakeUnit(a2)
  //     (+ b c)
  //   }
  // `

  // let code = code |
  // `
  //   //type Lit.Core.Operation {
  //   //  add ok!
  //   //  sub ok!
  //   //  mul ok!
  //   //  div ok!
  //   //  mod ok!
  //   //  or  ok!
  //   //  and ok!
  //   //  xor ok!
  //   //}
  //   WordTest(): U64
  //     cmp 2 3 {
  //       ltn: 
  //         0
  //       eql: 
  //         1
  //       gtn: 
  //         2
  //     }
  //   do {
  //     call b = WordTest()
  //     b
  //   }
  // `
=======
    //| Lit.Lang.Test

//  let code = code |
//  `
//    GiveUnit(): Unit
//      Unit/new
//
//    TakeUnit(x: Unit): U64
//      42
//
//    do {
//      call a1 = GiveUnit()
//      call a2 = GiveUnit()
//      call b = TakeUnit(a1)
//      call c = TakeUnit(a2)
//      (+ b c)
//    }
//  `

   let code = code |
   `
//  type Lit.Core.Costs {
//    new(
//      var: Nat
//      create: Nat
//      match: Nat
//      match_substitution: Nat
//      word: Nat
//      compare: Nat
//      operate: Nat
//      call: Nat
//      bind: Nat
//    )
//  }
//     WordTest(): U64
//       cmp 2 3 {
//         ltn: 
//           0
//         eql: 
//           1
//         gtn: 
//           2
//       }
     TestWord(): U64
       0
     do {
       bind TestWord = 1
       0
     }
   `
>>>>>>> f87daa66

  let page = Parser.run!(Lit.Lang.parser.page(world), code) abort IO.print("parse error")

  log("PARSED:")   // DEBUG
  log(Lit.Lang.show.page(page, world))   // DEBUG

  case Lit.Core.World.run.page(page, world) as result {
    none:
      IO.print("FAILURE")
    some:
      IO {
        // log("PAGE:")  // DEBUG
        // let new_world = result.value  // DEBUG
        // log(Lit.Lang.show.page(page, new_world))  // DEBUG
        IO.print("SUCCESS")
      }
  }<|MERGE_RESOLUTION|>--- conflicted
+++ resolved
@@ -243,21 +243,6 @@
   // log("")  // DEBUG
   let result = case term {
     var:
-<<<<<<< HEAD
-      // log("-- var " | term.name) // DEBUG
-      let var_type = context{term.name} abort false
-      // log("-- var " | term.name | " " | Lit.Lang.show.type.short(var_type) | " " | Lit.Lang.show.type.short(type))  // DEBUG
-      Lit.Core.Type.equal(var_type, type)
-    create:
-      // log("-- create ")  // DEBUG
-      let ttyp = Lit.Core.World.get_type(term.type,world) abort false
-      case ttyp {
-        data:
-          use ctor = ttyp.constructors[term.ctor] abort false
-          let args = Lit.Core.World.check.many(term.vals, List.mapped!(ctor.fields)!((x) x@type), context, world, caller)
-          log(Bool.show(args))
-          log(Bool.show(Lit.Core.Type.equal(ttyp, type)))
-=======
       let var_type = context@variables{term.name} abort false
       //log("-- var " | term.name | " " | Lit.Lang.show.type.short(var_type) | " " | Lit.Lang.show.type.short(type))  // DEBUG
       Lit.Core.Type.equal(var_type, type)
@@ -268,7 +253,6 @@
         data:
           use ctor = ttyp.constructors[term.ctor] abort false
           let args = Lit.Core.World.check.many(context, term.vals, List.mapped!(ctor.fields)!((x) x@type))
->>>>>>> f87daa66
           args && Lit.Core.Type.equal(ttyp, type)
       } default false
     call:
@@ -282,15 +266,9 @@
       let cont = Lit.Core.World.check.term(context_new, term.cont, type)
       ownr && args && cont
     match:
-<<<<<<< HEAD
-      // log("-- match ")  // DEBUG
-      let expr_type = Lit.Core.World.get_type(term.type, world) abort false
-      // log("-- match2 ")  // DEBUG
-=======
       //log("-- match ")  // DEBUG
       let expr_type = Lit.Core.World.get_type(term.type, context@world) abort false
       //log("-- match2 ")  // DEBUG
->>>>>>> f87daa66
 
       case expr_type {
         data:
@@ -319,19 +297,6 @@
         log("not word")
         false
     compare:
-<<<<<<< HEAD
-      // log("-- compare ")  // DEBUG
-      let val0 = Lit.Core.World.check.term(term.val0, Lit.Core.Type.word, context, world, caller)
-      let val1 = Lit.Core.World.check.term(term.val0, Lit.Core.Type.word, context, world, caller)
-      let iflt = Lit.Core.World.check.term(term.iflt, type, context, world, caller)
-      let ifeq = Lit.Core.World.check.term(term.ifeq, type, context, world, caller)
-      let ifgt = Lit.Core.World.check.term(term.ifgt, type, context, world, caller)
-      val0 && val1 && iflt && ifeq && ifgt
-    operate:
-      // log("-- operate ")  // DEBUG
-      let val0 = Lit.Core.World.check.term(term.val0, Lit.Core.Type.word, context, world, caller)
-      let val1 = Lit.Core.World.check.term(term.val1, Lit.Core.Type.word, context, world, caller)
-=======
       //log("-- compare ")  // DEBUG
       let val0 = Lit.Core.World.check.term(context, term.val0, Lit.Core.Type.word)
       let val1 = Lit.Core.World.check.term(context, term.val0, Lit.Core.Type.word)
@@ -343,7 +308,6 @@
       //log("-- operate ")  // DEBUG
       let val0 = Lit.Core.World.check.term(context, term.val0, Lit.Core.Type.word)
       let val1 = Lit.Core.World.check.term(context, term.val1, Lit.Core.Type.word)
->>>>>>> f87daa66
       val0 && val1
   }
   //log("\n")
@@ -830,54 +794,7 @@
     | Lit.Lang.Nat
     | Lit.Lang.Bits
     | Lit.Lang.BitsMap
-<<<<<<< HEAD
     | Lit.Lang.Voting
-    //  | Lit.Lang.Test
-
-  // let code = code |
-  // `
-  //   GiveUnit(): Unit
-  //     Unit/new
-
-  //   TakeUnit(x: Unit): U64
-  //     42
-
-  //   do {
-  //     call a1 = GiveUnit()
-  //     call a2 = GiveUnit()
-  //     call b = TakeUnit(a1)
-  //     call c = TakeUnit(a2)
-  //     (+ b c)
-  //   }
-  // `
-
-  // let code = code |
-  // `
-  //   //type Lit.Core.Operation {
-  //   //  add ok!
-  //   //  sub ok!
-  //   //  mul ok!
-  //   //  div ok!
-  //   //  mod ok!
-  //   //  or  ok!
-  //   //  and ok!
-  //   //  xor ok!
-  //   //}
-  //   WordTest(): U64
-  //     cmp 2 3 {
-  //       ltn: 
-  //         0
-  //       eql: 
-  //         1
-  //       gtn: 
-  //         2
-  //     }
-  //   do {
-  //     call b = WordTest()
-  //     b
-  //   }
-  // `
-=======
     //| Lit.Lang.Test
 
 //  let code = code |
@@ -928,7 +845,6 @@
        0
      }
    `
->>>>>>> f87daa66
 
   let page = Parser.run!(Lit.Lang.parser.page(world), code) abort IO.print("parse error")
 
