--- conflicted
+++ resolved
@@ -10,24 +10,12 @@
 Bits.inc(a: Bits): Bits
   case a : Bits { 
     e:
-<<<<<<< HEAD
-      // Bits/e
-     Bits/i{pred: Bits/e}
-    o:
-      // Bits/e
-     Bits/i{pred: a.pred}
-    i:
-      // Bits/e
-     call inc = Bits.inc(a.pred)
-     Bits/o{pred: inc}
-=======
       Bits/i{pred: Bits/e}
     o:
       Bits/i{pred: a.pred}
     i:
       call inc = Bits.inc(a.pred)
       Bits/o{pred: inc}
->>>>>>> db8b3978
   }
 
 Bits.size.aux(b: Bits, n: Nat, s: Nat): Nat
