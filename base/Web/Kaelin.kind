Web.Kaelin: App<Web.Kaelin.State>
  let img = VoxBox.alloc_capacity(U32.mul(65536#32, 8#32))
  let init = Web.Kaelin.App.init
  let draw = Web.Kaelin.App.draw(img)
  let when = Web.Kaelin.App.when
  
  App.new!(init, draw, when)


// init:
// Bem-vindo ao Kaelin!
// Digite uma sala e aperte enter: 0x108309300

// void:
// Sala vazia. Digite um DraftString para começar um jogo:
// sipher@Croni, sejagentil@Zeralul / stanci@Murlok, derenash@Keropao

<<<<<<< HEAD
// for test
// TODO: serialize and deserialize
Web.Kaelin.Command.create_player(hero_id: String) : String
  "0x1" | String.repeat("0", 55) | String.drop(2, hero_id)

// A demo application that renders a square on the screen
Web.Kaelin: App<Web.Kaelin.State>

  def serialize = Web.Kaelin.Event.serialize
  def deserialize = Web.Kaelin.Event.deserialize

  let img = VoxBox.alloc_capacity(U32.mul(65536#32, 8#32))

  let init =
    room      = Web.Kaelin.Constants.room
    tick      = 0
    players   = {}
    cast_info = none
    map       = Web.Kaelin.Map.init(Web.Kaelin.Map.arena)
    interface = App.EnvInfo.new({256#32, 256#32}, {0#32, 0#32})
    Web.Kaelin.State.game(room, tick, players, cast_info, map, interface)

  // Render function
  //  0#16 - 10#16: contagem regressiva
  // 10#16 - 20#16: escolha do turno 0
  // 20#16 - 30#16: animação do turno 0
  // 30#16 - 40#16: escolha do turno 1
  // 40#16 - 50#16: animação do turno 1
  // 50#16 - 60#16: escolha do turno 2
  
  let draw = (state)
    case state {
      // FIXME: background is displayed in front of entity
      game: DOM.vbox({}, {}, Web.Kaelin.Draw.state(img, state))
    } default DOM.text("TODO: create the renderer for this game state mode")
  
  // Event handler
  let when = (event, state)
    case event state{
      init game: IO {
        App.print("Kaelin started!!!")
        App.watch(Web.Kaelin.Constants.room)
      }
      key_down game:
      App.pass
      // this will be replaced by serialze when it is ready 
  //      switch U16.eql(event.code) {
    //      49#16: App.post(state.room, serialize(Web.Kaelin.Event.create_hero("0x00000001"))) // croni
    //      50#16: App.post(state.room, serialize(Web.Kaelin.Event.create_hero("0x00000002")))// cyclope
    //      51#16: App.post(state.room, serialize(Web.Kaelin.Event.create_hero("0x00000003")))// lela
    //      52#16: App.post(state.room, serialize(Web.Kaelin.Event.create_hero("0x00000004"))) // octoking
     //     'D': App.post(state.room, "0x2100000000000000000000000000000000000000000000000000000000000001")
     //     'A': App.post(state.room, "0x2200000000000000000000000000000000000000000000000000000000000001")
      //    'W': App.post(state.room, "0x2300000000000000000000000000000000000000000000000000000000000001")
       //   'S': App.post(state.room, "0x2400000000000000000000000000000000000000000000000000000000000001")
       // } default App.pass
       mouse_up game :
           let info = state.interface
           open info
           let pos = info.mouse_pos
           open pos
           let {x, y} = pos
           let {axial_x, axial_y} = Web.Kaelin.Coord.to_axial({x, y})
           let hex = serialize(Web.Kaelin.Event.user_input(Web.Kaelin.Coord.new(axial_x, axial_y), Web.Kaelin.Action.walk))
           App.post(state.room, hex)
       tick game:
           let info = event.info
           App.store<Web.Kaelin.State>(Web.Kaelin.Action.update_interface(info, state))
      post game:
      case deserialize(String.drop(2, event.data)) as data {
        none : App.pass
        some : case data.value as eventdata {
          start_game : App.pass
          create_user : App.pass
          create_hero : App.pass
          user_input : 
            let pos = eventdata.coord
            // App.store<Web.Kaelin.State>(Web.Kaelin.Action.move_player(data.addr,  ))
            App.pass
        }
      }
      // this will be replaced by deserialze when it is ready
    //    switch String.starts_with(event.data) {
    //      "0x1": 
   //         let hero_id = "0x" | String.drop(58, event.data)
   //         let hero = Web.Kaelin.Resources.heroes{hero_id}
   //         case hero {
    //          none: App.pass
     //         some: App.store<Web.Kaelin.State>(Web.Kaelin.Action.create_player(event.addr, hero.value, state))
     //       }
            // TODO: change movement so it uses range 2 and mouse (Web.Kaelin.Coord.Range)
            // draw the range in Web.Kaelin.Draw.state.background through State.Cast_info
            // draw hovered hex differently from movement hexes.
            // use mouse click to move
     //     "0x2":
      //      let {coord.fst, coord.snd} = switch String.eql( String.slice(3, 4, event.data) ) {
       //       "1": {+1#32, +0#32}
        //      "2": {-1#32, +0#32}
         //     "3": {+0#32, -1#32}
          //    "4": {+0#32, +1#32}
          //  } default {+0#32, +0#32}
            // App.store<Web.Kaelin.State>(Web.Kaelin.Player.move(Web.Kaelin.Coord.new(+1,+0) state, event.addr))            
          //  App.store<Web.Kaelin.State>(Web.Kaelin.Player.move_by(coord.fst, coord.snd, state, event.addr))
       // } default App.pass
    } default App.pass
  //// The application
  App.new!(init, draw, when)
=======
// Render function
//  0#16 - 10#16: contagem regressiva
// 10#16 - 20#16: escolha do turno 0
// 20#16 - 30#16: animação do turno 0
// 30#16 - 40#16: escolha do turno 1
// 40#16 - 50#16: animação do turno 1
// 50#16 - 60#16: escolha do turno 2
  
>>>>>>> ebecd2af
<|MERGE_RESOLUTION|>--- conflicted
+++ resolved
@@ -3,40 +3,15 @@
   let init = Web.Kaelin.App.init
   let draw = Web.Kaelin.App.draw(img)
   let when = Web.Kaelin.App.when
+  App.new!(init, draw, when)
   
-  App.new!(init, draw, when)
+  // init:
+  // Bem-vindo ao Kaelin!
+  // Digite uma sala e aperte enter: 0x108309300
 
-
-// init:
-// Bem-vindo ao Kaelin!
-// Digite uma sala e aperte enter: 0x108309300
-
-// void:
-// Sala vazia. Digite um DraftString para começar um jogo:
-// sipher@Croni, sejagentil@Zeralul / stanci@Murlok, derenash@Keropao
-
-<<<<<<< HEAD
-// for test
-// TODO: serialize and deserialize
-Web.Kaelin.Command.create_player(hero_id: String) : String
-  "0x1" | String.repeat("0", 55) | String.drop(2, hero_id)
-
-// A demo application that renders a square on the screen
-Web.Kaelin: App<Web.Kaelin.State>
-
-  def serialize = Web.Kaelin.Event.serialize
-  def deserialize = Web.Kaelin.Event.deserialize
-
-  let img = VoxBox.alloc_capacity(U32.mul(65536#32, 8#32))
-
-  let init =
-    room      = Web.Kaelin.Constants.room
-    tick      = 0
-    players   = {}
-    cast_info = none
-    map       = Web.Kaelin.Map.init(Web.Kaelin.Map.arena)
-    interface = App.EnvInfo.new({256#32, 256#32}, {0#32, 0#32})
-    Web.Kaelin.State.game(room, tick, players, cast_info, map, interface)
+  // void
+  // Sala vazia. Digite um DraftString para começar um jogo:
+  // sipher@Croni, sejagentil@Zeralul / stanci@Murlok, derenash@Keropao
 
   // Render function
   //  0#16 - 10#16: contagem regressiva
@@ -44,92 +19,4 @@
   // 20#16 - 30#16: animação do turno 0
   // 30#16 - 40#16: escolha do turno 1
   // 40#16 - 50#16: animação do turno 1
-  // 50#16 - 60#16: escolha do turno 2
-  
-  let draw = (state)
-    case state {
-      // FIXME: background is displayed in front of entity
-      game: DOM.vbox({}, {}, Web.Kaelin.Draw.state(img, state))
-    } default DOM.text("TODO: create the renderer for this game state mode")
-  
-  // Event handler
-  let when = (event, state)
-    case event state{
-      init game: IO {
-        App.print("Kaelin started!!!")
-        App.watch(Web.Kaelin.Constants.room)
-      }
-      key_down game:
-      App.pass
-      // this will be replaced by serialze when it is ready 
-  //      switch U16.eql(event.code) {
-    //      49#16: App.post(state.room, serialize(Web.Kaelin.Event.create_hero("0x00000001"))) // croni
-    //      50#16: App.post(state.room, serialize(Web.Kaelin.Event.create_hero("0x00000002")))// cyclope
-    //      51#16: App.post(state.room, serialize(Web.Kaelin.Event.create_hero("0x00000003")))// lela
-    //      52#16: App.post(state.room, serialize(Web.Kaelin.Event.create_hero("0x00000004"))) // octoking
-     //     'D': App.post(state.room, "0x2100000000000000000000000000000000000000000000000000000000000001")
-     //     'A': App.post(state.room, "0x2200000000000000000000000000000000000000000000000000000000000001")
-      //    'W': App.post(state.room, "0x2300000000000000000000000000000000000000000000000000000000000001")
-       //   'S': App.post(state.room, "0x2400000000000000000000000000000000000000000000000000000000000001")
-       // } default App.pass
-       mouse_up game :
-           let info = state.interface
-           open info
-           let pos = info.mouse_pos
-           open pos
-           let {x, y} = pos
-           let {axial_x, axial_y} = Web.Kaelin.Coord.to_axial({x, y})
-           let hex = serialize(Web.Kaelin.Event.user_input(Web.Kaelin.Coord.new(axial_x, axial_y), Web.Kaelin.Action.walk))
-           App.post(state.room, hex)
-       tick game:
-           let info = event.info
-           App.store<Web.Kaelin.State>(Web.Kaelin.Action.update_interface(info, state))
-      post game:
-      case deserialize(String.drop(2, event.data)) as data {
-        none : App.pass
-        some : case data.value as eventdata {
-          start_game : App.pass
-          create_user : App.pass
-          create_hero : App.pass
-          user_input : 
-            let pos = eventdata.coord
-            // App.store<Web.Kaelin.State>(Web.Kaelin.Action.move_player(data.addr,  ))
-            App.pass
-        }
-      }
-      // this will be replaced by deserialze when it is ready
-    //    switch String.starts_with(event.data) {
-    //      "0x1": 
-   //         let hero_id = "0x" | String.drop(58, event.data)
-   //         let hero = Web.Kaelin.Resources.heroes{hero_id}
-   //         case hero {
-    //          none: App.pass
-     //         some: App.store<Web.Kaelin.State>(Web.Kaelin.Action.create_player(event.addr, hero.value, state))
-     //       }
-            // TODO: change movement so it uses range 2 and mouse (Web.Kaelin.Coord.Range)
-            // draw the range in Web.Kaelin.Draw.state.background through State.Cast_info
-            // draw hovered hex differently from movement hexes.
-            // use mouse click to move
-     //     "0x2":
-      //      let {coord.fst, coord.snd} = switch String.eql( String.slice(3, 4, event.data) ) {
-       //       "1": {+1#32, +0#32}
-        //      "2": {-1#32, +0#32}
-         //     "3": {+0#32, -1#32}
-          //    "4": {+0#32, +1#32}
-          //  } default {+0#32, +0#32}
-            // App.store<Web.Kaelin.State>(Web.Kaelin.Player.move(Web.Kaelin.Coord.new(+1,+0) state, event.addr))            
-          //  App.store<Web.Kaelin.State>(Web.Kaelin.Player.move_by(coord.fst, coord.snd, state, event.addr))
-       // } default App.pass
-    } default App.pass
-  //// The application
-  App.new!(init, draw, when)
-=======
-// Render function
-//  0#16 - 10#16: contagem regressiva
-// 10#16 - 20#16: escolha do turno 0
-// 20#16 - 30#16: animação do turno 0
-// 30#16 - 40#16: escolha do turno 1
-// 40#16 - 50#16: animação do turno 1
-// 50#16 - 60#16: escolha do turno 2
-  
->>>>>>> ebecd2af
+ // 50#16 - 60#16: escolha do turno 2