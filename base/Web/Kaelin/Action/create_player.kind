--- conflicted
+++ resolved
@@ -1,10 +1,6 @@
 Web.Kaelin.Action.create_player(user: String, hero: Web.Kaelin.Hero, state: Web.Kaelin.State): Web.Kaelin.State
   let key = user
-<<<<<<< HEAD
   let init_pos = Web.Kaelin.Coord.new(+0#32, +0#32)
-=======
-  let init_pos = Web.Kaelin.Coord.new(+0, +0)
->>>>>>> f2e3e84b
   case state {
     game :
       case Map.get!(key, state.players) as player {
