--- conflicted
+++ resolved
@@ -3,14 +3,7 @@
     room      = Web.Kaelin.Constants.room
     tick      = 0
     players   = {}
-<<<<<<< HEAD
-    cast_info = Web.Kaelin.CastInfo.new(Web.Kaelin.Coord.new(+0#32,+0#32),Web.Kaelin.Coord.new(+0#32,+0#32),0,Web.Kaelin.HexEffect.normal, Web.Kaelin.Ability.abilities.quick_shot) // Hero.pos = 0,0 - Mouse.pos = 0,0 - Range 0 - HexEffect = Normal - OP skill
-    map       = Web.Kaelin.Map.init(Web.Kaelin.Map.arena)
-    interface = App.EnvInfo.new({256#32, 256#32}, {0#32, 0#32})
-    Web.Kaelin.State.game(room, tick, players, cast_info, map, interface,)
-=======
     cast_info = Web.Kaelin.CastInfo.new(Web.Kaelin.Coord.new(+0#32,+0#32),Web.Kaelin.Coord.new(+0#32,+0#32),0,Web.Kaelin.HexEffect.normal, Web.Kaelin.Skill.skills.quick_shot) // Hero.pos = 0,0 - Mouse.pos = 0,0 - Range 0 - HexEffect = Normal - OP skill
     map       = Web.Kaelin.Map.init(Web.Kaelin.Map.arena)
     interface = App.EnvInfo.new({256#32, 256#32}, {0#32, 0#32})
-    Web.Kaelin.State.game(user, room, tick, players, cast_info, map, interface,)
->>>>>>> a778f7f4
+    Web.Kaelin.State.game(user, room, tick, players, cast_info, map, interface,)