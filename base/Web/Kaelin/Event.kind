type Web.Kaelin.Event {
  // Will store draft info (player / hero / team)
  // [Web.Kaelin.Drafted.new("0x01babFc", Web.Kaelin.Hero.Zeralul, Web.Kaelin.Team.Blue)]
<<<<<<< HEAD
  start_game(players: List<Web.Kaelin.DraftInfo>)
=======
  start_game(players: List(Web.Kaelin.Player))
  create_user(player: Web.Kaelin.Player)
>>>>>>> 379763ab
  user_input(coord: Web.Kaelin.Coord, action: Web.Kaelin.Action)
}<|MERGE_RESOLUTION|>--- conflicted
+++ resolved
@@ -1,11 +1,7 @@
 type Web.Kaelin.Event {
   // Will store draft info (player / hero / team)
   // [Web.Kaelin.Drafted.new("0x01babFc", Web.Kaelin.Hero.Zeralul, Web.Kaelin.Team.Blue)]
-<<<<<<< HEAD
-  start_game(players: List<Web.Kaelin.DraftInfo>)
-=======
-  start_game(players: List(Web.Kaelin.Player))
+  start_game(players: List<Web.Kaelin.Player>)
   create_user(player: Web.Kaelin.Player)
->>>>>>> 379763ab
   user_input(coord: Web.Kaelin.Coord, action: Web.Kaelin.Action)
 }