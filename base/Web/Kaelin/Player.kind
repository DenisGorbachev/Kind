type Web.Kaelin.Player {
  new(
<<<<<<< HEAD
    // create type for player id?
    addr: String
    coord: Web.Kaelin.Coord,
    // change hero to entity
    hero: Web.Kaelin.Hero,
    team: String,
=======
    addr: String
    team: String // TODO: move to creature inside map
    current_hp: I32 // TODO: move to creature inside map
    current_status: List<Web.Kaelin.Skill.Modifier.status> // TODO: move to creature inside map
>>>>>>> c3a3beb1
  )
}<|MERGE_RESOLUTION|>--- conflicted
+++ resolved
@@ -1,17 +1,8 @@
 type Web.Kaelin.Player {
   new(
-<<<<<<< HEAD
-    // create type for player id?
-    addr: String
-    coord: Web.Kaelin.Coord,
-    // change hero to entity
-    hero: Web.Kaelin.Hero,
-    team: String,
-=======
     addr: String
     team: String // TODO: move to creature inside map
     current_hp: I32 // TODO: move to creature inside map
     current_status: List<Web.Kaelin.Skill.Modifier.status> // TODO: move to creature inside map
->>>>>>> c3a3beb1
   )
 }