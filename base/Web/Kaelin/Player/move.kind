//TODO: improve it
Web.Kaelin.Player.move(coord_b: Web.Kaelin.Coord, state: Web.Kaelin.State, address: String): Web.Kaelin.State
  case state {
    game: 
      let coord_a = Web.Kaelin.Map.addr_to_coord(address,state.map)
      let is_occupied = Web.Kaelin.Map.is_occupied(coord_b,state.map)
      let tile_b = Web.Kaelin.Map.get(coord_b,state.map)
      case tile_b{
        none: state
        some:if is_occupied then
        state
      else
        new_map = Web.Kaelin.Map.swap(0,coord_a <> coord_b ,coord_b,state.map)
<<<<<<< HEAD
        Web.Kaelin.State.game(state.room, state.tick, state.players, state.cast_info, new_map, state.env_info)
=======
        Web.Kaelin.State.game(state.user, state.room, state.tick, state.players, state.cast_info, new_map, state.env_info)
>>>>>>> a778f7f4
      }      
  }default state
       
      <|MERGE_RESOLUTION|>--- conflicted
+++ resolved
@@ -11,11 +11,7 @@
         state
       else
         new_map = Web.Kaelin.Map.swap(0,coord_a <> coord_b ,coord_b,state.map)
-<<<<<<< HEAD
-        Web.Kaelin.State.game(state.room, state.tick, state.players, state.cast_info, new_map, state.env_info)
-=======
         Web.Kaelin.State.game(state.user, state.room, state.tick, state.players, state.cast_info, new_map, state.env_info)
->>>>>>> a778f7f4
       }      
   }default state
        
