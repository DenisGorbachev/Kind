--- conflicted
+++ resolved
@@ -2,16 +2,5 @@
 // The coordinate {+2, -3} is transformed to 10020997 
 Web.Kaelin.Coord.Convert.axial_to_nat(coord: Web.Kaelin.Coord): Nat
   open coord
-<<<<<<< HEAD
   let pair = {Arith.Z_to_N(I32.to_int(coord.i)), Arith.Z_to_N(I32.to_int(coord.j))}
-  log(Nat.show(Arith.NxN_to_N(pair)))
-  Arith.NxN_to_N(pair)
-=======
-  let i = I32.add(coord.i, +100#32)
-  let i = I32.mul(i, +1000#32)
-  let i = Int.to_nat(I32.to_int(i))
-  let j = I32.add(coord.j, +100#32)
-  let j = Int.to_nat(I32.to_int(j))
-  Nat.add(i,j)
-  
->>>>>>> 23efd44c
+  Arith.NxN_to_N(pair)