--- conflicted
+++ resolved
@@ -64,15 +64,10 @@
                     .join(" ")
             ),
             Str(str) => write!(f, "\"{}\"", str),
-<<<<<<< HEAD
             U60(num) => write!(f, "{}", num),
             U120(num) => write!(f, "{}u120", num),
             F60(_num) => todo!(),
-=======
             Char(chr) => write!(f, "\'{}\'", chr),
-            Num(crate::Number::U60(num)) => write!(f, "{}", num),
-            Num(crate::Number::U120(num)) => write!(f, "{}u120", num),
->>>>>>> 83165376
             Pair(fst, snd) => write!(f, "({}, {})", fst, snd),
             Hole => write!(f, "_"),
         }
