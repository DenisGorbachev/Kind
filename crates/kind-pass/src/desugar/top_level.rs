--- conflicted
+++ resolved
@@ -292,15 +292,10 @@
                 desugared::Expr::var(name)
             }
             PatKind::Var(ident) => desugared::Expr::var(ident.0.clone()),
-<<<<<<< HEAD
             PatKind::U60(n) => desugared::Expr::num_u60(pat.range, *n),
             PatKind::U120(n) => desugared::Expr::num_u120(pat.range, *n),
             PatKind::F60(n) => desugared::Expr::num_f60(pat.range, *n),
-=======
-            PatKind::Num(kind_tree::Number::U60(n)) => desugared::Expr::num60(pat.range, *n),
-            PatKind::Char(n) => desugared::Expr::num60(pat.range, *n as u64),
-            PatKind::Num(kind_tree::Number::U120(n)) => desugared::Expr::num120(pat.range, *n),
->>>>>>> 83165376
+            PatKind::Char(n) => desugared::Expr::num_u60(pat.range, *n as u64),
             PatKind::Pair(fst, snd) => self.desugar_pair_pat(pat.range, fst, snd),
             PatKind::List(ls) => self.desugar_list_pat(pat.range, ls),
             PatKind::Str(string) => desugared::Expr::str(pat.range, string.to_owned()),
