use std::sync::mpsc::Sender;

use fxhash::{FxHashMap, FxHashSet};
use kind_report::data::Diagnostic;
use kind_span::Range;

use kind_tree::desugared;
use kind_tree::symbol::{Ident, QualifiedIdent};
use kind_tree::untyped::{self};
use kind_tree::Number;

use crate::errors::PassError;

#[derive(Copy, Clone, PartialEq, Eq, Hash, Debug)]
enum Relevance {
    Relevant,
    Irrelevant,
}

#[derive(Copy, Clone, PartialEq, Eq, Hash, Debug)]
enum Ambient {
    Unknown,
    Irrelevant,
    Relevant,
}

impl Ambient {
    pub fn to_relev(&self) -> Relevance {
        match self {
            Ambient::Irrelevant => Relevance::Irrelevant,
            Ambient::Unknown | Ambient::Relevant => Relevance::Relevant,
        }
    }
}

pub struct Edge {
    name: String,
    relevance: FxHashMap<Relevance, Vec<Range>>,
    connections: FxHashMap<usize, Vec<(Range, Ambient)>>,
}

pub struct ErasureState<'a> {
    errs: Sender<Box<dyn Diagnostic>>,
    book: &'a desugared::Book,

    edges: Vec<Edge>,
    names: FxHashMap<String, (Range, usize)>,

    ctx: im::HashMap<String, Relevance>,

    failed: bool,
}

pub fn erase_book<'a>(
    book: &'a desugared::Book,
    errs: Sender<Box<dyn Diagnostic>>,
) -> Option<untyped::Book> {
    let mut state = ErasureState {
        errs,
        book,
        edges: Default::default(),
        names: Default::default(),
        ctx: Default::default(),
        failed: Default::default(),
    };

    state.erase_book(book)
}

impl<'a> ErasureState<'a> {
    fn get_edge_or_create(&mut self, name: &QualifiedIdent) -> usize {
        if let Some(id) = self.names.get(&name.to_string()) {
            id.1
        } else {
            let id = self.edges.len();
            self.names.insert(name.to_string(), (name.range, id));
            self.edges.push(Edge {
                name: name.to_string(),
                relevance: Default::default(),
                connections: Default::default(),
            });
            id
        }
    }

    fn set_relevance(&mut self, id: usize, relevance: Relevance, on: Range) {
        let edge = self.edges.get_mut(id).unwrap();
        let entry = edge.relevance.entry(relevance).or_default();
        entry.push(on)
    }

    fn connect_with(&mut self, id: usize, name: &QualifiedIdent, ambient: Ambient) {
        let new_id = self.get_edge_or_create(name);
        let entry = self.edges[id].connections.entry(new_id).or_default();
        entry.push((name.range, ambient))
    }

    pub fn erase_book(&mut self, book: &'a desugared::Book) -> Option<untyped::Book> {
        let mut vals = FxHashMap::default();

        let mut entrypoints = Vec::new();
        
        if let Some(entr) = book.entrs.get("Main") {
            let id = self.get_edge_or_create(&entr.name);
            self.set_relevance(id, Relevance::Relevant, entr.name.range);
            entrypoints.push(id);
        }

        for entr in book.entrs.values() {
            if entr.attrs.kdl_run {
                let id = self.get_edge_or_create(&entr.name);
                self.set_relevance(id, Relevance::Relevant, entr.name.range);
                entrypoints.push(id);
            }
        }

        for entr in book.entrs.values() {
            vals.insert(entr.name.to_string(), self.erase_entry(entr));
        }

        let mut visited = FxHashSet::<usize>::default();

        let mut new_book = untyped::Book {
            entrs: Default::default(),
            names: Default::default(),
        };

        let mut queue = entrypoints.iter().map(|x| (x, Ambient::Relevant)).collect::<Vec<_>>();

        while !queue.is_empty() {
            let (fst, relev) = queue.pop().unwrap();
            
            if visited.contains(&fst) {
                continue;
            }

            visited.insert(*fst);

            let edge = &self.edges[*fst];

            if relev != Ambient::Irrelevant {
                if let Some(res) = edge.relevance.get(&Relevance::Irrelevant) {
                    self.errs
                        .send(Box::new(PassError::CannotUseIrrelevant(None, res[0], None)))
                        .unwrap();
                }
            }


            let entry = vals.get(&edge.name).cloned().unwrap();

            new_book.names.insert(entry.name.to_string(), new_book.entrs.len());

            new_book.entrs.insert(
                entry.name.to_string(),
                entry
            );

            for (to, relevs) in &edge.connections {
                for (_, relev) in relevs.iter() {
                    match relev {
                        Ambient::Irrelevant => (),
                        Ambient::Unknown | Ambient::Relevant => {
                            if !visited.contains(to) {
                                queue.push((to, *relev));
                            }
                        }
                    }
                }
            }
        }

        if self.failed {
            None
        } else {
            Some(new_book)
        }
    }

    fn erase_entry(&mut self, entry: &'a desugared::Entry) -> Box<untyped::Entry> {
        let id = self.get_edge_or_create(&entry.name);

        let mut args = Vec::new();

        let backup = self.ctx.clone();

        for arg in &entry.args {
            self.erase_expr(Ambient::Irrelevant, id, &arg.typ);
            self.ctx.insert(arg.name.to_string(), Relevance::Irrelevant);
            if !arg.hidden {
                args.push((arg.name.to_string(), arg.range, false))
            }
        }

        self.erase_expr(Ambient::Irrelevant, id, &entry.typ);

        self.ctx = backup;

        let mut rules = Vec::new();
        
        for rule in &entry.rules {
            rules.push(self.erase_rule(entry, id, rule));
        }

        Box::new(untyped::Entry {
            name: entry.name.clone(),
            args,
            rules,
            attrs: entry.attrs.clone(),
            range: entry.range,
        })
    }

    fn erase_rule(
        &mut self,
        entr: &desugared::Entry,
        edge: usize,
        rule: &'a desugared::Rule,
    ) -> untyped::Rule {
        let backup = self.ctx.clone();

        let has_relevance = self.edges[edge]
            .relevance
            .contains_key(&Relevance::Relevant);

        let relev = |hidden: bool| -> Ambient {
            if hidden {
                Ambient::Irrelevant
            } else if has_relevance {
                Ambient::Relevant
            } else {
                Ambient::Unknown
            }
        };

        let pats = rule
            .pats
            .iter()
            .zip(&entr.args)
            .map(|(pat, arg)| (self.erase_pat(relev(arg.hidden), edge, pat), arg))
            .filter(|(_, arg)| !arg.erased)
            .map(|res| res.0)
            .collect::<Vec<_>>();

        
        let body = self.erase_expr(relev(false), edge, &rule.body);

        self.ctx = backup;

        untyped::Rule {
            name: entr.name.clone(),
            pats,
            body,
            range: rule.range,
        }
    }

    fn erase_pat(
        &mut self,
        relevance: Ambient,
        edge: usize,
        expr: &'a desugared::Expr,
    ) -> Box<untyped::Expr> {
        let relev = |hidden: bool| -> Ambient {
            if hidden {
                Ambient::Irrelevant
            } else {
                relevance
            }
        };

        use desugared::ExprKind::*;
        
        match &expr.data {
            Var { name } => {
                self.ctx.insert(
                    name.to_string(),
                    if relevance == Ambient::Irrelevant {
                        Relevance::Irrelevant
                    } else {
                        Relevance::Relevant
                    },
                );

                untyped::Expr::var(name.clone())
            }
            Hole { num } => untyped::Expr::var(Ident::generate(&format!("_x{}", num))),
            Fun { name, args } => {
                self.connect_with(edge, name, relevance);

                // We cannot pattern match on functions in a relevant function.
                // it would change its behaviour.
                if relevance == Ambient::Irrelevant {
                    self.set_relevance(edge, Relevance::Irrelevant, expr.range)
                }

                let params = self.book.entrs.get(name.to_str()).unwrap();

                let args = args
                    .iter()
                    .zip(&params.args)
                    .map(|(arg, param)| (self.erase_pat(relev(param.hidden), edge, arg), param))
                    .filter(|(_, param)| !param.hidden)
                    .map(|x| x.0)
                    .collect::<Vec<_>>();

                untyped::Expr::fun(expr.range, name.clone(), args)
            }
            Ctr { name, args } => {
                self.connect_with(edge, name, relevance);

                // We cannot pattenr match on functions in a relevant function.
                // it would change its behaviour.
                if relevance == Ambient::Irrelevant {
                    self.set_relevance(edge, Relevance::Irrelevant, expr.range)
                }

                let params = self.book.entrs.get(name.to_str()).unwrap();

                let args = args
                    .iter()
                    .zip(&params.args)
                    .map(|(arg, param)| (self.erase_pat(relev(param.hidden), edge, arg), param))
                    .filter(|(_, param)| !param.hidden)
                    .map(|x| x.0)
                    .collect::<Vec<_>>();

                untyped::Expr::ctr(expr.range, name.clone(), args)
            }
            Num {
                num: Number::U60(num),
            } => untyped::Expr::num60(expr.range, *num),
            Num {
                num: Number::U120(num),
            } => untyped::Expr::num120(expr.range, *num),
            Str { val } => {
                let nil = QualifiedIdent::new_static("String.nil", None, expr.range);
                let cons = QualifiedIdent::new_static("String.cons", None, expr.range);

                self.connect_with(edge, &nil, relevance);
                self.connect_with(edge, &cons, relevance);

                untyped::Expr::str(expr.range, val.clone())
            }
            _ => todo!("Cannot be parsed {}", expr),
        }
    }

    fn erase_expr(
        &mut self,
        ambient: Ambient,
        edge: usize,
        expr: &'a desugared::Expr,
    ) -> Box<untyped::Expr> {
        use desugared::ExprKind::*;
        match &expr.data {
            All {
                param,
                typ,
                body,
                erased: _,
            } => {
                let backup = self.ctx.clone();
                self.ctx.insert(param.to_string(), Relevance::Irrelevant);
                
                if ambient != Ambient::Irrelevant {
                    self.set_relevance(edge, Relevance::Irrelevant, expr.range);
                }

                self.erase_expr(Ambient::Irrelevant, edge, typ);
                self.erase_expr(Ambient::Irrelevant, edge, body);

                self.ctx = backup;

                untyped::Expr::err(expr.range)
            }
            Lambda {
                param,
                body,
                erased,
            } => {
                let backup = self.ctx.clone();

                let relev = if ambient == Ambient::Irrelevant || *erased {
                    Relevance::Irrelevant
                } else {
                    Relevance::Relevant
                };

                self.ctx.insert(param.to_string(), relev);

                let body = self.erase_expr(ambient, edge, body);

                self.ctx = backup;

                untyped::Expr::lambda(expr.range, param.clone(), body, *erased)
            }
            Let { name, val, next } => {
                let backup = self.ctx.clone();

                self.ctx.insert(name.to_string(), ambient.to_relev());

                let val = self.erase_expr(ambient, edge, val);
                let next = self.erase_expr(ambient, edge, next);

                self.ctx = backup;

                untyped::Expr::let_(expr.range, name.clone(), val, next)
            }
            Fun { name, args } => {
                self.connect_with(edge, name, ambient);

                let params = &self.book.entrs.get(name.to_str()).unwrap().args;

                let relev = |hidden| {
                    if hidden {
                        Ambient::Irrelevant
                    } else {
                        ambient
                    }
                };

                let args = params
                    .iter()
                    .zip(args)
                    .map(|(param, arg)| (param, self.erase_expr(relev(param.erased), edge, arg)))
                    .filter(|(param, _)| !param.erased)
                    .map(|res| res.1)
                    .collect::<Vec<_>>();

                untyped::Expr::fun(expr.range, name.clone(), args)
            }
            Ctr { name, args } => {
                self.connect_with(edge, name, ambient);

                let params = &self.book.entrs.get(name.to_str()).unwrap().args;

                let relev = |hidden| {
                    if hidden {
                        Ambient::Irrelevant
                    } else {
                        ambient
                    }
                };

                let args = params
                    .iter()
                    .zip(args)
                    .map(|(param, arg)| (param, self.erase_expr(relev(param.erased), edge, arg)))
                    .filter(|(param, _)| !param.erased)
                    .map(|res| res.1)
                    .collect::<Vec<_>>();

                untyped::Expr::ctr(expr.range, name.clone(), args)
            }
            Var { name } => {
                let var_rev = self
                    .ctx
                    .get(&name.to_string())
                    .expect(&format!("Uwnraping {}", name.to_string()));

                if *var_rev == Relevance::Irrelevant && ambient != Ambient::Irrelevant {
                    self.set_relevance(edge, Relevance::Irrelevant, name.range)
                }

                untyped::Expr::var(name.clone())
            }
            Ann { expr, typ } => {
                let expr = self.erase_expr(ambient, edge, expr);
                self.erase_expr(Ambient::Irrelevant, edge, typ);
                expr
            }
            Num {
                num: Number::U60(num),
            } => untyped::Expr::num60(expr.range, *num),
            Num {
                num: Number::U120(num),
            } => untyped::Expr::num120(expr.range, *num),
            Str { val } => {
                let nil = QualifiedIdent::new_static("String.nil", None, expr.range);
                let cons = QualifiedIdent::new_static("String.cons", None, expr.range);
                self.connect_with(edge, &nil, ambient);
                self.connect_with(edge, &cons, ambient);

                untyped::Expr::str(expr.range, val.clone())
            }
            App { fun, args } => {
                let fun = self.erase_expr(ambient, edge, fun);
                let mut spine = Vec::new();
                for arg in args {
                    spine.push(self.erase_expr(ambient, edge, &arg.data))
                }
                untyped::Expr::app(expr.range, fun, spine)
            }
            Sub { expr, .. } => self.erase_expr(ambient, edge, expr),
            Binary { op, left, right } => {
                let left = self.erase_expr(ambient, edge, left);
                let right = self.erase_expr(ambient, edge, right);
                untyped::Expr::binary(expr.range, *op, left, right)
            }
            Typ | NumType { typ: _ } | Hole { num: _ } | Hlp(_) | Err => {
                if ambient != Ambient::Irrelevant && ambient != Ambient::Irrelevant {
                    self.set_relevance(edge, Relevance::Irrelevant, expr.range);
                }
                untyped::Expr::err(expr.range)
            }
        }
    }
<<<<<<< HEAD
=======

    pub fn erase_entry(&mut self, entry: &Entry) -> Box<untyped::Entry> {
        let place = if let Some(res) = self.names.get(entry.name.to_str()) {
            *res
        } else {
            self.new_hole(entry.name.range, entry.name.to_string())
        };

        let args: Vec<(Range, bool)> = entry.args.iter().map(|x| (x.range, x.erased)).collect();

        let rules = entry
            .rules
            .iter()
            .map(|rule| self.erase_rule(&place, args.clone(), rule))
            .collect::<Vec<untyped::Rule>>();

        Box::new(untyped::Entry {
            name: entry.name.clone(),
            args: entry
                .args
                .iter()
                .filter(|x| !x.erased)
                .map(|x| (x.name.to_string(), x.range, false))
                .collect(),
            rules,
            attrs: entry.attrs.clone(),
            range: entry.range,
        })
    }
>>>>>>> d7963982
}<|MERGE_RESOLUTION|>--- conflicted
+++ resolved
@@ -106,7 +106,16 @@
             entrypoints.push(id);
         }
 
+        // Kdl specific things.
         for entr in book.entrs.values() {
+            if let Some(name) = &entr.attrs.kdl_state {
+                if book.entrs.contains_key(name.to_str()) {
+                    let id = self.get_edge_or_create(&name.to_qualified_ident());
+                    self.set_relevance(id, Relevance::Relevant, name.range);
+                    entrypoints.push(id);
+                }
+            }
+
             if entr.attrs.kdl_run {
                 let id = self.get_edge_or_create(&entr.name);
                 self.set_relevance(id, Relevance::Relevant, entr.name.range);
@@ -506,36 +515,4 @@
             }
         }
     }
-<<<<<<< HEAD
-=======
-
-    pub fn erase_entry(&mut self, entry: &Entry) -> Box<untyped::Entry> {
-        let place = if let Some(res) = self.names.get(entry.name.to_str()) {
-            *res
-        } else {
-            self.new_hole(entry.name.range, entry.name.to_string())
-        };
-
-        let args: Vec<(Range, bool)> = entry.args.iter().map(|x| (x.range, x.erased)).collect();
-
-        let rules = entry
-            .rules
-            .iter()
-            .map(|rule| self.erase_rule(&place, args.clone(), rule))
-            .collect::<Vec<untyped::Rule>>();
-
-        Box::new(untyped::Entry {
-            name: entry.name.clone(),
-            args: entry
-                .args
-                .iter()
-                .filter(|x| !x.erased)
-                .map(|x| (x.name.to_string(), x.range, false))
-                .collect(),
-            rules,
-            attrs: entry.attrs.clone(),
-            range: entry.range,
-        })
-    }
->>>>>>> d7963982
 }