--- conflicted
+++ resolved
@@ -115,57 +115,15 @@
     }
 }
 
-<<<<<<< HEAD
-/// Returns the path to the file that contains a given identifier,
-/// or `None` if no available options were found.
-///
-/// In case more than one path is available,
-/// return a `Diagnostic` indicating that.
-=======
 /// Returns the path to the file that contains a given
 /// identifier, or `None` if no available options were found.
 ///
 /// In case more than one path is available, return
 /// an `Err` and send a diagnostic to `session`.
->>>>>>> f4277f96
 fn ident_to_path(
     session: &Session,
     root: &Path,
     ident: &QualifiedIdent,
-<<<<<<< HEAD
-) -> Result<Option<PathBuf>, Box<dyn Diagnostic>> {
-    // Data/Bool/True
-    let relative_path = PathBuf::from(ident.to_str().replace('.', "/"));
-    // root/Data/Bool/True
-    let base_path = root.join(relative_path);
-
-    // root/Data/Bool/True.kind2
-    let file = base_path.with_extension(EXT);
-    // root/Data/Bool/True/_.kind2
-    let dir = base_path.join(DIR_FILE);
-    let search_options = if SEARCH_IDENT_ON_PARENT {
-        // root/Data/Bool.kind2
-        let par_file = base_path.parent().unwrap().with_extension(EXT);
-        // root/Data/Bool/_.kind2
-        let par_dir = base_path.parent().unwrap().join(DIR_FILE);
-        vec![file, dir, par_file, par_dir]
-    } else {
-        vec![file, dir]
-    };
-    // All the found paths that could contain the definition of this Identifier
-    let available_paths: Vec<_> = search_options.into_iter().filter(|p| p.is_file()).collect();
-
-    match available_paths.len() {
-        0 => Ok(None),
-        1 => Ok(Some(available_paths.into_iter().next().unwrap())),
-        _ => Err(Box::new(DriverDiagnostic::MultiplePaths(
-            ident.clone(),
-            available_paths,
-        ))),
-    }
-}
-
-=======
 ) -> Result<Option<PathBuf>, ()> {
     // Data/Bool
     let relative_path = PathBuf::from(ident.to_str().replace('.', "/"));
@@ -211,7 +169,6 @@
     }
 }
 
->>>>>>> f4277f96
 /// Tries to add `ident` to the list of names in `book`.
 ///
 /// Fails in case `ident` was already present in `book`,
@@ -323,11 +280,7 @@
     if book.entries.contains_key(ident.to_string().as_str()) {
         return false;
     }
-<<<<<<< HEAD
-    match ident_to_path(&session.root, ident) {
-=======
     match ident_to_path(session, &session.root, ident) {
->>>>>>> f4277f96
         Ok(Some(path)) => load_file_to_book(session, &path, book, false),
         Ok(None) => false,
         Err(()) => true,
