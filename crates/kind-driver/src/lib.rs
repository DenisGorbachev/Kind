use checker::eval;
use errors::DriverError;
use kind_pass::{desugar, erasure, expand, inline::inline_book};
use kind_report::report::FileCache;
use kind_span::SyntaxCtxIndex;

use kind_tree::{backend, concrete, desugared, untyped};
use session::Session;
use std::path::PathBuf;

use kind_checker as checker;

pub mod errors;
pub mod resolution;
pub mod session;

impl FileCache for Session {
    fn fetch(&self, ctx: SyntaxCtxIndex) -> Option<(PathBuf, &String)> {
        let path = self.loaded_paths[ctx.0].as_ref().to_owned();
        Some((path, &self.loaded_sources[ctx.0]))
    }
}

pub fn type_check_book(
    session: &mut Session,
    path: &PathBuf,
    entrypoints: Vec<String>,
) -> Option<untyped::Book> {
    let concrete_book = to_book(session, path)?;
    let desugared_book = desugar::desugar_book(session.diagnostic_sender.clone(), &concrete_book)?;

    let all = desugared_book.entrs.iter().map(|x| x.0).cloned().collect();

    let succeeded = checker::type_check(&desugared_book, session.diagnostic_sender.clone(), all);

    if !succeeded {
        return None;
    }

    let mut book = erasure::erase_book(
        &desugared_book,
        session.diagnostic_sender.clone(),
        entrypoints,
    )?;
    inline_book(&mut book);

    Some(book)
}

pub fn to_book(session: &mut Session, path: &PathBuf) -> Option<concrete::Book> {
    let mut concrete_book = resolution::parse_and_store_book(session, path)?;

    expand::expand_book(session.diagnostic_sender.clone(), &mut concrete_book);

    let failed = resolution::check_unbound_top_level(session, &mut concrete_book);

    if failed {
        return None;
    }

    Some(concrete_book)
}

<<<<<<< HEAD
pub fn erase_book(session: &mut Session, path: &PathBuf) -> Option<untyped::Book> {
=======
pub fn erase_book(
    session: &mut Session,
    path: &PathBuf,
    entrypoints: Vec<String>,
) -> Option<untyped::Book> {
>>>>>>> bd26cf3c
    let concrete_book = to_book(session, path)?;
    let desugared_book = desugar::desugar_book(session.diagnostic_sender.clone(), &concrete_book)?;
    let mut book = erasure::erase_book(
        &desugared_book,
        session.diagnostic_sender.clone(),
        entrypoints,
    )?;
    inline_book(&mut book);
    Some(book)
}

pub fn desugar_book(session: &mut Session, path: &PathBuf) -> Option<desugared::Book> {
    let concrete_book = to_book(session, path)?;
    desugar::desugar_book(session.diagnostic_sender.clone(), &concrete_book)
}

pub fn check_erasure_book(session: &mut Session, path: &PathBuf) -> Option<desugared::Book> {
    let concrete_book = to_book(session, path)?;
    let desugared_book = desugar::desugar_book(session.diagnostic_sender.clone(), &concrete_book)?;

    Some(desugared_book)
}

pub fn compile_book_to_hvm(book: untyped::Book, trace: bool) -> backend::File {
    kind_target_hvm::compile_book(book, trace)
}

pub fn compile_book_to_kdl(
    path: &PathBuf,
    session: &mut Session,
    namespace: &str,
<<<<<<< HEAD
) -> Option<kind_target_kdl::File> {
    let concrete_book = to_book(session, path)?;
    let desugared_book = desugar::desugar_book(session.diagnostic_sender.clone(), &concrete_book)?;
    let mut book = erasure::erase_book(&desugared_book, session.diagnostic_sender.clone())?;
=======
    entrypoints: Vec<String>,
) -> Option<kind_target_kdl::File> {
    let concrete_book = to_book(session, path)?;
    let desugared_book = desugar::desugar_book(session.diagnostic_sender.clone(), &concrete_book)?;
    let mut book = erasure::erase_book(
        &desugared_book,
        session.diagnostic_sender.clone(),
        entrypoints,
    )?;
>>>>>>> bd26cf3c

    inline_book(&mut book);

    kind_target_kdl::compile_book(book, session.diagnostic_sender.clone(), namespace)
}

pub fn check_main_entry(session: &mut Session, book: &untyped::Book) -> Option<()> {
    if !book.entrs.contains_key("Main") {
        session
            .diagnostic_sender
            .send(Box::new(DriverError::ThereIsntAMain))
            .unwrap();
        None
    } else {
        Some(())
    }
}

pub fn check_main_desugared_entry(session: &mut Session, book: &desugared::Book) -> Option<()> {
    if !book.entrs.contains_key("Main") {
        session
            .diagnostic_sender
            .send(Box::new(DriverError::ThereIsntAMain))
            .unwrap();
        None
    } else {
        Some(())
    }
}

pub fn execute_file(file: &str) -> Result<String, String> {
    let res = eval(file, "Main", false)?;
    Ok(res.to_string())
}

pub fn eval_in_checker(book: &desugared::Book) -> Box<backend::Term> {
    checker::eval_api(book)
}

pub fn generate_checker(book: &desugared::Book) -> String {
    checker::gen_checker(book, book.entrs.keys().cloned().collect())
}<|MERGE_RESOLUTION|>--- conflicted
+++ resolved
@@ -61,15 +61,11 @@
     Some(concrete_book)
 }
 
-<<<<<<< HEAD
-pub fn erase_book(session: &mut Session, path: &PathBuf) -> Option<untyped::Book> {
-=======
 pub fn erase_book(
     session: &mut Session,
     path: &PathBuf,
     entrypoints: Vec<String>,
 ) -> Option<untyped::Book> {
->>>>>>> bd26cf3c
     let concrete_book = to_book(session, path)?;
     let desugared_book = desugar::desugar_book(session.diagnostic_sender.clone(), &concrete_book)?;
     let mut book = erasure::erase_book(
@@ -101,12 +97,6 @@
     path: &PathBuf,
     session: &mut Session,
     namespace: &str,
-<<<<<<< HEAD
-) -> Option<kind_target_kdl::File> {
-    let concrete_book = to_book(session, path)?;
-    let desugared_book = desugar::desugar_book(session.diagnostic_sender.clone(), &concrete_book)?;
-    let mut book = erasure::erase_book(&desugared_book, session.diagnostic_sender.clone())?;
-=======
     entrypoints: Vec<String>,
 ) -> Option<kind_target_kdl::File> {
     let concrete_book = to_book(session, path)?;
@@ -116,7 +106,6 @@
         session.diagnostic_sender.clone(),
         entrypoints,
     )?;
->>>>>>> bd26cf3c
 
     inline_book(&mut book);
 
