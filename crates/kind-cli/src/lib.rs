use std::path::PathBuf;
use std::time::Instant;
use std::{fmt, io};

use clap::{Parser, Subcommand};
use kind_driver::session::Session;
use kind_report::data::{Diagnostic, Log};
use kind_report::report::{FileCache, Report};
use kind_report::RenderConfig;

use kind_driver as driver;

#[derive(Parser, Debug)]
#[command(author, version, about, long_about = None)]
#[clap(propagate_version = true)]
pub struct Cli {
    /// Configuration file to change information about
    /// pretty printing or project root.
    #[arg(short, long, value_name = "FILE")]
    pub config: Option<PathBuf>,

    /// Turn on the debugging information generated
    /// by the compiler.
    #[arg(short, long)]
    pub debug: bool,

    /// Show warning messages
    #[arg(short, long)]
    pub warning: bool,

    /// Disable colors in error messages
    #[arg(short, long)]
    pub no_color: bool,

    /// Prints all of the functions and their evaluation
    #[arg(short, long)]
    pub trace: bool,

    /// Only ascii characters in error messages
    #[arg(short, long)]
    pub ascii: bool,

    #[arg(short, long)]
    entrypoint: Option<String>,

    #[arg(short, long, value_name = "FILE")]
    pub root: Option<PathBuf>,

    #[command(subcommand)]
    pub command: Command,
}

#[derive(Subcommand, Debug)]
pub enum Command {
    /// Check a file
    #[clap(aliases = &["c"])]
    Check { file: String },

    /// Evaluates Main on Kind2
    #[clap(aliases = &["er"])]
    Eval { file: String },

    #[clap(aliases = &["k"])]
    ToKindCore { file: String },

    #[clap(aliases = &["e"])]
    Erase { file: String },

    /// Runs Main on the HVM
    #[clap(aliases = &["r"])]
    Run { file: String },

    /// Generates a checker (.hvm) for a file
    #[clap(aliases = &["gc"])]
    GenChecker { file: String },

    /// Stringifies a file
    #[clap(aliases = &["s"])]
    Show { file: String },

    /// Compiles a file to Kindelia (.kdl)
    #[clap(aliases = &["kdl"])]
    ToKDL {
        file: String,
        /// If given, a namespace that goes before each compiled name. Can be at most 10 charaters long.
        #[clap(long, aliases = &["ns"])]
        namespace: Option<String>,
    },

    /// Compiles a file to HVM (.hvm)
    #[clap(aliases = &["hvm"])]
    ToHVM { file: String },
}

/// Helper structure to use stderr as fmt::Write
struct ToWriteFmt<T>(pub T);

impl<T> fmt::Write for ToWriteFmt<T>
where
    T: io::Write,
{
    fn write_str(&mut self, s: &str) -> fmt::Result {
        self.0.write_all(s.as_bytes()).map_err(|_| fmt::Error)
    }
}

pub fn render_to_stderr<T, E>(render_config: &RenderConfig, session: &T, err: &E)
where
    T: FileCache,
    E: Report,
{
    Report::render(
        err,
        session,
        render_config,
        &mut ToWriteFmt(std::io::stderr()),
    )
    .unwrap();
}

pub fn compile_in_session<T>(
    render_config: RenderConfig,
    root: PathBuf,
    file: String,
    compiled: bool,
    fun: &mut dyn FnMut(&mut Session) -> Option<T>,
) -> Option<T> {
    let (rx, tx) = std::sync::mpsc::channel();

    let mut session = Session::new(root, rx);

    eprintln!();

    render_to_stderr(
        &render_config,
        &session,
        &Log::Checking(format!("the file '{}'", file)),
    );

    let start = Instant::now();

    let res = fun(&mut session);

    let diagnostics = tx.try_iter().collect::<Vec<Box<dyn Diagnostic>>>();

    if diagnostics.is_empty() && res.is_some() {
        render_to_stderr(
            &render_config,
            &session,
            &if compiled {
                Log::Compiled(start.elapsed())
            } else {
                Log::Checked(start.elapsed())
            },
        );
        eprintln!();
        res
    } else {
        render_to_stderr(&render_config, &session, &Log::Failed(start.elapsed()));
        eprintln!();
        for diagnostic in diagnostics {
            render_to_stderr(&render_config, &session, &diagnostic)
        }
        None
    }
}

pub fn run_cli(config: Cli) {
    kind_report::check_if_colors_are_supported(config.no_color);

    let render_config = kind_report::check_if_utf8_is_supported(config.ascii, 2);
    let root = config.root.unwrap_or_else(|| PathBuf::from("."));

    let mut entrypoints = vec!["Main".to_string()];

    if let Some(res) = &config.entrypoint {
        entrypoints.push(res.clone())
    }

    match config.command {
        Command::Check { file } => {
            compile_in_session(render_config, root, file.clone(), false, &mut |session| {
                driver::type_check_book(session, &PathBuf::from(file.clone()), entrypoints.clone())
            });
        }
        Command::ToHVM { file } => {
            compile_in_session(render_config, root, file.clone(), true, &mut |session| {
                let book =
                    driver::erase_book(session, &PathBuf::from(file.clone()), entrypoints.clone())?;
                Some(driver::compile_book_to_hvm(book, config.trace))
            })
            .map(|res| {
                println!("{}", res);
                res
            });
        }
        Command::Run { file } => {
            let res = compile_in_session(render_config, root, file.clone(), true, &mut |session| {
<<<<<<< HEAD
                let book = driver::erase_book(session, &PathBuf::from(file.clone()))?;
=======
                let book =
                    driver::erase_book(session, &PathBuf::from(file.clone()), entrypoints.clone())?;
>>>>>>> bd26cf3c
                driver::check_main_entry(session, &book)?;
                Some(driver::compile_book_to_hvm(book, config.trace))
            });

            if let Some(res) = res {
                match driver::execute_file(&res.to_string()) {
                    Ok(res) => println!("{}", res),
                    Err(err) => println!("{}", err),
                }
            }
        }
        Command::Show { file } => {
            compile_in_session(render_config, root, file.clone(), true, &mut |session| {
                driver::to_book(session, &PathBuf::from(file.clone()))
            })
            .map(|res| {
                print!("{}", res);
                res
            });
        }
        Command::ToKindCore { file } => {
            compile_in_session(render_config, root, file.clone(), true, &mut |session| {
                driver::desugar_book(session, &PathBuf::from(file.clone()))
            })
            .map(|res| {
                print!("{}", res);
                res
            });
        }
        Command::Erase { file } => {
            compile_in_session(render_config, root, file.clone(), true, &mut |session| {
                driver::erase_book(session, &PathBuf::from(file.clone()), entrypoints.clone())
            })
            .map(|res| {
                print!("{}", res);
                res
            });
        }
        Command::GenChecker { file } => {
            compile_in_session(render_config, root, file.clone(), true, &mut |session| {
                driver::check_erasure_book(session, &PathBuf::from(file.clone()))
            })
            .map(|res| {
                print!("{}", driver::generate_checker(&res));
                res
            });
        }
        Command::Eval { file } => {
            compile_in_session(render_config, root, file.clone(), true, &mut |session| {
                let book = driver::desugar_book(session, &PathBuf::from(file.clone()))?;
                driver::check_main_desugared_entry(session, &book)?;
                Some(book)
            })
            .map(|res| println!("{}", driver::eval_in_checker(&res)));
        }
        Command::ToKDL { file, namespace } => {
            compile_in_session(render_config, root, file.clone(), true, &mut |session| {
                driver::compile_book_to_kdl(
                    &PathBuf::from(file.clone()),
                    session,
                    &namespace.clone().unwrap_or("".to_string()),
                    entrypoints.clone(),
                )
            })
            .map(|res| {
                println!("{}", res);
                res
            });
        }
    }
}<|MERGE_RESOLUTION|>--- conflicted
+++ resolved
@@ -196,12 +196,8 @@
         }
         Command::Run { file } => {
             let res = compile_in_session(render_config, root, file.clone(), true, &mut |session| {
-<<<<<<< HEAD
-                let book = driver::erase_book(session, &PathBuf::from(file.clone()))?;
-=======
                 let book =
                     driver::erase_book(session, &PathBuf::from(file.clone()), entrypoints.clone())?;
->>>>>>> bd26cf3c
                 driver::check_main_entry(session, &book)?;
                 Some(driver::compile_book_to_hvm(book, config.trace))
             });
