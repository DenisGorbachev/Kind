--- conflicted
+++ resolved
@@ -255,11 +255,7 @@
         use kind_tree::desugared::ExprKind::*;
 
         match &expr.data {
-<<<<<<< HEAD
             Typ | NumType(_) | Num(_) | Str(_) | Err => Box::new(expr.clone()),
-            Hole(_) | Hlp(_) => Box::new(expr.clone()),
-=======
-            Typ | U60 | Num(_) | Str(_) | Err => Box::new(expr.clone()),
             Hole(_) | Hlp(_) => match &expr.span {
                 kind_span::Span::Generated => Box::new(expr.clone()),
                 kind_span::Span::Locatable(span) => {
@@ -269,7 +265,6 @@
                     Box::new(expr.clone())
                 }
             },
->>>>>>> 135b1fda
             Var(name) => {
                 let relev = self.ctx.get(&name.to_string()).unwrap();
                 let declared_ty = (relev.1).0;
