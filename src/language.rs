use std::collections::HashMap;
use std::collections::HashSet;
use hvm::parser as parser;
use std::rc::Rc;
use std::ascii;

#[derive(Clone, Debug)]
pub struct Book {
  pub names: Vec<String>,
  pub entrs: HashMap<String, Box<Entry>>,
  pub holes: u64,
}

#[derive(Clone, Debug)]
pub struct Entry {
  pub name: String,
  pub args: Vec<Box<Argument>>,
  pub tipo: Box<Term>,
  pub rules: Vec<Box<Rule>>
}

#[derive(Clone, Debug)]
pub struct Argument {
  pub hide: bool,
  pub eras: bool,
  pub name: String,
  pub tipo: Box<Term>,
}

#[derive(Clone, Debug)]
pub struct Rule {
  pub orig: u64,
  pub name: String,
  pub pats: Vec<Box<Term>>,
  pub body: Box<Term>,
}

#[derive(Copy, Clone, Debug)]
pub enum Oper {
  Add,
  Sub,
  Mul,
  Div,
  Mod,
  And,
  Or,
  Xor,
  Shl,
  Shr,
  Ltn,
  Lte,
  Eql,
  Gte,
  Gtn,
  Neq,
}

#[derive(Clone, Debug)]
pub enum Term {
  Typ { orig: u64 },
  Var { orig: u64, name: String },
  All { orig: u64, name: String, tipo: Box<Term>, body: Box<Term> },
  Lam { orig: u64, name: String, body: Box<Term> },
  App { orig: u64, func: Box<Term>, argm: Box<Term> },
  Let { orig: u64, name: String, expr: Box<Term>, body: Box<Term> },
  Ann { orig: u64, expr: Box<Term>, tipo: Box<Term> },
  Ctr { orig: u64, name: String, args: Vec<Box<Term>> },
  Fun { orig: u64, name: String, args: Vec<Box<Term>> },
  Hlp { orig: u64 },
  U60 { orig: u64 },
  Num { orig: u64, numb: u64 },
  Op2 { orig: u64, oper: Oper, val0: Box<Term>, val1: Box<Term> },
  Hol { orig: u64, numb: u64 },
  Mat { orig: u64, tipo: String, name: String, expr: Box<Term>, cses: Vec<(String,Box<Term>)>, moti: Box<Term> },
}

// TODO: indexed types
#[derive(Clone, Debug)]
pub struct NewType {
  pub name: String,
  pub pars: Vec<Box<Argument>>,
  pub ctrs: Vec<Box<Constructor>>,
}

#[derive(Clone, Debug)]
pub struct Constructor {
  pub name: String,
  pub args: Vec<Box<Argument>>,
}

#[derive(Clone, Debug)]
pub struct Derived {
  pub path: String,
  pub entr: Entry,
}

// Adjuster
// ========

#[derive(Clone, Debug)]
pub struct AdjustError {
  pub orig: u64,
  pub kind: AdjustErrorKind,
}

#[derive(Clone, Debug)]
pub enum AdjustErrorKind {
  IncorrectArity,
  UnboundVariable { name: String },
  RepeatedVariable,
  CantLoadType,
  NoCoverage,
}

pub fn new_book() -> Book {
  Book {
    names: vec![],
    entrs: HashMap::new(),
    holes: 0,
  }
}

pub fn adjust_book(book: &Book) -> Result<Book, AdjustError> {
  let mut names = Vec::new();
  let mut entrs = HashMap::new();
  let mut types = HashMap::new();
  let mut holes = 0;
  for name in &book.names {
    let entry = book.entrs.get(name).unwrap();
    names.push(name.clone());
    entrs.insert(name.clone(), Box::new(adjust_entry(book, &entry, &mut holes, &mut types)?));
  }
  return Ok(Book { names, entrs, holes });
}

pub fn adjust_entry(book: &Book, entry: &Entry, holes: &mut u64, types: &mut HashMap<String, Rc<NewType>>) -> Result<Entry, AdjustError> {
  let name = entry.name.clone();
  let mut args = Vec::new();
  // Adjust the type arguments, return type
  let mut vars = Vec::new();
  for arg in &entry.args {
    vars.push(arg.name.clone());
    args.push(Box::new(adjust_argument(book, arg, holes, &mut vars, types)?));
  }
  let tipo = Box::new(adjust_term(book, &*entry.tipo, true, holes, &mut vars, types)?);
  // Adjusts each rule
  let mut rules = Vec::new();
  for rule in &entry.rules {
    let mut vars = Vec::new();
    rules.push(Box::new(adjust_rule(book, &*rule, holes, &mut vars, types)?));
  }
  return Ok(Entry { name, args, tipo, rules });
}

pub fn adjust_argument(book: &Book, arg: &Argument, holes: &mut u64, vars: &mut Vec<String>, types: &mut HashMap<String, Rc<NewType>>) -> Result<Argument, AdjustError> {
  let hide = arg.hide;
  let eras = arg.eras;
  let name = arg.name.clone();
  let tipo = Box::new(adjust_term(book, &*arg.tipo, true, holes, vars, types)?);
  return Ok(Argument { hide, eras, name, tipo });
}

pub fn adjust_rule(book: &Book, rule: &Rule, holes: &mut u64, vars: &mut Vec<String>, types: &mut HashMap<String, Rc<NewType>>) -> Result<Rule, AdjustError> {
  let name = rule.name.clone();
  let orig = rule.orig;
  let arity = match book.entrs.get(&rule.name) {
    Some(entry) => {
      if rule.pats.len() != entry.args.len() {
        return Err(AdjustError { orig, kind: AdjustErrorKind::IncorrectArity });
      }
    }
    // shouldn't happen, because we only parse rules after the type annotation
    None => {
      panic!("Untyped rule.");
    }
  };
  let mut pats = Vec::new();
  for pat in &rule.pats {
    pats.push(Box::new(adjust_term(book, &*pat, false, holes, vars, types)?));
  }
  let body = Box::new(adjust_term(book, &*rule.body, true, holes, vars, types)?);
  return Ok(Rule { orig, name, pats, body });
}

// TODO: prevent defining the same name twice
pub fn adjust_term(book: &Book, term: &Term, rhs: bool, holes: &mut u64, vars: &mut Vec<String>, types: &mut HashMap<String, Rc<NewType>>) -> Result<Term, AdjustError> {

  fn convert_apps_to_ctr(term: &Term) -> Option<Term> {
    //println!("converting {} to ctr", show_term(term));
    let mut term = term;
    let ctr_name;
    let mut ctr_orig = get_term_origin(term);
    let mut ctr_args = vec![];
    loop {
      match term {
        Term::App { ref orig, ref func, ref argm } => {
          ctr_args.push(argm);
          if ctr_orig == 0 {
            ctr_orig = *orig;
          }
          term = func;
        },
        Term::Var { ref name, .. } => {
          if !name.chars().nth(0).unwrap_or(' ').is_uppercase() {
            return None;
          } else {
            ctr_name = name.clone();
            break;
          }
        },
        _ => {
          return None;
        }
      }
    }
    if ctr_name == "Type" {
      return Some(Term::Typ {
        orig: ctr_orig,
      });
    } else if ctr_name == "U60" {
      return Some(Term::U60 {
        orig: ctr_orig,
      });
    } else {
      return Some(Term::Ctr {
        orig: ctr_orig,
        name: ctr_name,
        args: ctr_args.iter().rev().map(|x| (*x).clone()).collect(),
      });
    }
  }

  if let Some(new_term) = convert_apps_to_ctr(term) {
    return adjust_term(book, &new_term, rhs, holes, vars, types);
  }

  match *term {
    Term::Typ { orig } => {
      Ok(Term::Typ { orig })
    },
    Term::Var { ref orig, ref name } => {
      let orig = *orig;
      if rhs && vars.iter().find(|&x| x == name).is_none() {
        return Err(AdjustError { orig, kind: AdjustErrorKind::UnboundVariable { name: name.clone() } });
      } else if !rhs && vars.iter().find(|&x| x == name).is_some() {
        return Err(AdjustError { orig, kind: AdjustErrorKind::RepeatedVariable });
      } else {
        vars.push(name.clone());
      }
      Ok(Term::Var { orig, name: name.clone() })
    },
    Term::Let { ref orig, ref name, ref expr, ref body } => {
      let orig = *orig;
      let expr = Box::new(adjust_term(book, &*expr, rhs, holes, vars, types)?);
      vars.push(name.clone());
      let body = Box::new(adjust_term(book, &*body, rhs, holes, vars, types)?);
      vars.pop();
      Ok(Term::Let { orig, name: name.clone(), expr, body })
    },
    Term::Ann { ref orig, ref expr, ref tipo } => {
      let orig = *orig;
      let expr = Box::new(adjust_term(book, &*expr, rhs, holes, vars, types)?);
      let tipo = Box::new(adjust_term(book, &*tipo, rhs, holes, vars, types)?);
      Ok(Term::Ann { orig, expr, tipo })
    },
    Term::All { ref orig, ref name, ref tipo, ref body } => {
      let orig = *orig;
      let tipo = Box::new(adjust_term(book, &*tipo, rhs, holes, vars, types)?);
      vars.push(name.clone());
      let body = Box::new(adjust_term(book, &*body, rhs, holes, vars, types)?);
      vars.pop();
      Ok(Term::All { orig, name: name.clone(), tipo, body })
    },
    Term::Lam { ref orig, ref name, ref body } => {
      let orig = *orig;
      vars.push(name.clone());
      let body = Box::new(adjust_term(book, &*body, rhs, holes, vars, types)?);
      vars.pop();
      Ok(Term::Lam { orig, name: name.clone(), body })
    },
    Term::App { ref orig, ref func, ref argm } => {
      let orig = *orig;
      let func = Box::new(adjust_term(book, &*func, rhs, holes, vars, types)?);
      let argm = Box::new(adjust_term(book, &*argm, rhs, holes, vars, types)?);
      Ok(Term::App { orig, func, argm })
    },
    Term::Ctr { ref orig, ref name, ref args } => {
      let orig = *orig;
      if let Some(entry) = book.entrs.get(name) {
        let mut new_args = Vec::new();
        for arg in args {
          new_args.push(Box::new(adjust_term(book, &*arg, rhs, holes, vars, types)?));
        }
        // Count implicit arguments
        let mut implicits = 0;
        for arg in &entry.args {
          if arg.hide {
            implicits = implicits + 1;
          }
        }
        // Fill implicit arguments
        if rhs && args.len() == entry.args.len() - implicits {
          new_args.reverse();
          let mut aux_args = Vec::new();
          for arg in &entry.args {
            if arg.hide {
              let numb = *holes;
              *holes = *holes + 1;
              aux_args.push(Box::new(Term::Hol { orig, numb }));
            } else {
              aux_args.push(new_args.pop().unwrap());
            }
          }
          new_args = aux_args;
        }
        if new_args.len() != entry.args.len()  {
          Err(AdjustError { orig, kind: AdjustErrorKind::IncorrectArity })
        } else if entry.rules.len() > 0 {
          Ok(Term::Fun { orig, name: name.clone(), args: new_args })
        } else {
          Ok(Term::Ctr { orig, name: name.clone(), args: new_args })
        }
      } else {
        return Err(AdjustError { orig, kind: AdjustErrorKind::UnboundVariable { name: name.clone() } });
      }
    },
    Term::Fun { ref orig, ref name, ref args } => {
      panic!("Internal error."); // shouldn't happen since we can't parse Fun{}
    },
    Term::Hol { ref orig, numb: _ } => {
      let orig = *orig;
      let numb = *holes;
      *holes = *holes + 1;
      Ok(Term::Hol { orig, numb })
    },
    Term::Hlp { ref orig } => {
      let orig = *orig;
      Ok(Term::Hlp { orig })
    },
    Term::U60 { ref orig } => {
      let orig = *orig;
      Ok(Term::U60 { orig })
    },
    Term::Num { ref orig, ref numb } => {
      let orig = *orig;
      let numb = *numb;
      Ok(Term::Num { orig, numb })
    },
    Term::Op2 { ref orig, ref oper, ref val0, ref val1 } => {
      let orig = *orig;
      let oper = *oper;
      let val0 = Box::new(adjust_term(book, &*val0, rhs, holes, vars, types)?);
      let val1 = Box::new(adjust_term(book, &*val1, rhs, holes, vars, types)?);
      Ok(Term::Op2 { orig, oper, val0, val1 })
    },
    Term::Mat { ref orig, ref name, ref tipo, ref expr, ref cses, ref moti } => {
      // pub struct NewType { pub name: String, pub pars: Vec<Box<Argument>>, pub ctrs: Vec<Box<Constructor>>, }
      // pub struct Constructor { pub name: String, pub args: Vec<Box<Argument>>, }
      // pub struct Argument { pub hide: bool, pub eras: bool, pub name: String, pub tipo: Box<Term>, }
      // pub struct Derived { pub path: String, pub entr: Entry, }
      // Mat { orig: u64, tipo: String, name: String, expr: Box<Term>, cses: Vec<(String,Box<Term>)>, moti: Option<Box<Term>> },
      // match List xs { nil  => A cons => B } : R
      // type List <a: Type> { nil cons (head: a) (tail: (List a)) }
      // (List.match (@xs R) (A) (@xs.head @xs.tail B))
      let orig = *orig;
      if let Ok(newtype) = load_newtype_cached(types, tipo) {
        let mut args = vec![];

        // Builds expr
        args.push(expr.clone());

        // Builds Motive
        args.push(Box::new(Term::Lam {
          orig: get_term_origin(moti),
          name: name.clone(),
          body: moti.clone(),
        }));

        // Builds Cases
        if newtype.ctrs.len() != cses.len() {
          return Err(AdjustError { orig, kind: AdjustErrorKind::NoCoverage });
        }
        for ctr in &newtype.ctrs {
          if let Some(cse) = cses.iter().find(|x| x.0 == ctr.name) {
            let mut case_term = cse.1.clone();
            for arg in ctr.args.iter().rev() {
              case_term = Box::new(Term::Lam {
                orig: get_term_origin(&case_term),
                name: format!("{}.{}", name, arg.name),
                body: case_term,
              });
            }
            args.push(case_term);
          } else {
            return Err(AdjustError { orig, kind: AdjustErrorKind::NoCoverage });
          }
        }

        let result = Term::Ctr { orig, name: format!("{}.match", tipo), args };
        //println!("-- match desugar: {}", show_term(&result));
        return adjust_term(book, &result, rhs, holes, vars, types);

      } else {
        return Err(AdjustError { orig, kind: AdjustErrorKind::CantLoadType });
      }
    },
  }
}

// Find unbound variables
// ======================

pub fn book_get_unbounds(book: &Book) -> HashSet<String> {
  let mut names = Vec::new();
  let mut types = HashMap::new();
  let mut unbound = HashSet::new();
  for name in &book.names {
    let entry = book.entrs.get(name).unwrap();
    names.push(name.clone());
    entry_get_unbounds(book, &entry, &mut unbound, &mut types);
  }
  return unbound;
}

pub fn entry_get_unbounds(book: &Book, entry: &Entry, unbound: &mut HashSet<String>, types: &mut HashMap<String, Rc<NewType>>) {
  let name = entry.name.clone();
  let mut vars = Vec::new();
  for arg in &entry.args {
    vars.push(arg.name.clone());
    argument_get_unbounds(book, arg, &mut vars, unbound, types);
  }
  term_get_unbounds(book, &*entry.tipo, true, &mut vars, unbound, types);
  for rule in &entry.rules {
    rule_get_unbounds(book, &*rule, &mut Vec::new(), unbound, types);
  }
}

pub fn argument_get_unbounds(book: &Book, arg: &Argument, vars: &mut Vec<String>, unbound: &mut HashSet<String>, types: &mut HashMap<String, Rc<NewType>>) {
  term_get_unbounds(book, &*arg.tipo, false, vars, unbound, types);
}

pub fn rule_get_unbounds(book: &Book, rule: &Rule, vars: &mut Vec<String>, unbound: &mut HashSet<String>, types: &mut HashMap<String, Rc<NewType>>) {
  for pat in &rule.pats {
    term_get_unbounds(book, &*pat, false, vars, unbound, types);
  }
  term_get_unbounds(book, &*rule.body, true, vars, unbound, types);
}

pub fn term_get_unbounds(book: &Book, term: &Term, rhs: bool, vars: &mut Vec<String>, unbound: &mut HashSet<String>, types: &mut HashMap<String, Rc<NewType>>) {
  match term {
    Term::Typ { .. } => {},
    Term::Var { ref name, .. } => {
      // Is constructor name
      if ('A'..='Z').contains(&name.chars().nth(0).unwrap_or(' ')) {
        unbound.insert(name.clone());
      // Is unbound variable
      } else if rhs && vars.iter().find(|&x| x == name).is_none() {
        unbound.insert(name.clone());
      }
    },
    Term::Let { ref name, ref expr, ref body, .. } => {
      term_get_unbounds(book, &*expr, rhs, vars, unbound, types);
      vars.push(name.clone());
      term_get_unbounds(book, &*body, rhs, vars, unbound, types);
      vars.pop();
    },
    Term::Ann { ref expr, ref tipo, .. } => {
      term_get_unbounds(book, &*expr, rhs, vars, unbound, types);
      term_get_unbounds(book, &*tipo, rhs, vars, unbound, types);
    },
    Term::All { ref name, ref tipo, ref body, .. } => {
      term_get_unbounds(book, &*tipo, rhs, vars, unbound, types);
      vars.push(name.clone());
      term_get_unbounds(book, &*body, rhs, vars, unbound, types);
      vars.pop();
    },
    Term::Lam { ref name, ref body, .. } => {
      vars.push(name.clone());
      term_get_unbounds(book, &*body, rhs, vars, unbound, types);
      vars.pop();
    },
    Term::App { ref func, ref argm, .. } => {
      term_get_unbounds(book, &*func, rhs, vars, unbound, types);
      term_get_unbounds(book, &*argm, rhs, vars, unbound, types);
    },
    // not reached normally
    Term::Ctr { ref name, ref args, .. } => {
      unbound.insert(name.clone());
      for arg in args {
        term_get_unbounds(book, &*arg, rhs, vars, unbound, types);
      }
    },
    // not reached normally
    Term::Fun { ref name, ref args, .. } => {
      unbound.insert(name.clone());
      for arg in args {
        term_get_unbounds(book, &*arg, rhs, vars, unbound, types);
      }
    },
    Term::Op2 { ref val0, ref val1, .. } => {
      term_get_unbounds(book, &*val0, rhs, vars, unbound, types);
      term_get_unbounds(book, &*val1, rhs, vars, unbound, types);
    },
    Term::Hlp { .. } => {},
    Term::U60 { .. } => {},
    Term::Num { .. } => {},
    Term::Hol { .. } => {},
    Term::Mat { ref tipo, ref name, ref expr, ref cses, ref moti, .. } => {
      //println!("finding unbounds of match {} {}", tipo, name);
      if let Ok(newtype) = load_newtype_cached(types, tipo) {
        unbound.insert(format!("{}.match", tipo.clone()));
        // Expr
        term_get_unbounds(book, &*expr, rhs, vars, unbound, types);
        // Motive
        vars.push(name.clone());
        term_get_unbounds(book, &*moti, rhs, vars, unbound, types);
        vars.pop();
        // Cases
        for ctr in &newtype.ctrs {
          if let Some(cse) = cses.iter().find(|x| x.0 == ctr.name) {
            for arg in ctr.args.iter().rev() {
              vars.push(arg.name.clone());
            }
            term_get_unbounds(book, &*cse.1, rhs, vars, unbound, types);
            for _ in ctr.args.iter().rev() {
              vars.pop();
            }
          }
        }
      }
    },
  }
}

// File Origin Injection
// =====================


pub fn book_set_origin_file(book: &mut Book, file: usize) {
  for entr in book.entrs.values_mut() {
    entry_set_origin_file(entr, file);
  }
}

pub fn entry_set_origin_file(entry: &mut Entry, file: usize) {
  for arg in &mut entry.args {
    term_set_origin_file(&mut *arg.tipo, file);
  }
  term_set_origin_file(&mut entry.tipo, file);
  for rule in &mut entry.rules {
    rule_set_origin_file(rule, file);
  }
}

pub fn rule_set_origin_file(rule: &mut Rule, file: usize) {
  for pat in &mut rule.pats {
    term_set_origin_file(pat, file);
  }
  term_set_origin_file(&mut rule.body, file);
}

pub fn term_set_origin_file(term: &mut Term, file: usize) {
  match term {
    Term::Typ { ref mut orig } => {
      *orig = set_origin_file(*orig, file);
    }
    Term::Var { ref mut orig, .. } => {
      *orig = set_origin_file(*orig, file);
    },
    Term::All { ref mut orig, ref mut name, ref mut tipo, ref mut body, .. } => {
      *orig = set_origin_file(*orig, file);
      term_set_origin_file(tipo, file);
      term_set_origin_file(body, file);
    },
    Term::Lam { ref mut orig, ref mut name, ref mut body, .. } => {
      *orig = set_origin_file(*orig, file);
      term_set_origin_file(body, file);
    },
    Term::App { ref mut orig, ref mut func, ref mut argm, .. } => {
      *orig = set_origin_file(*orig, file);
      term_set_origin_file(func, file);
      term_set_origin_file(argm, file);
    },
    Term::Let { ref mut orig, ref mut name, ref mut expr, ref mut body, .. } => {
      *orig = set_origin_file(*orig, file);
      term_set_origin_file(expr, file);
      term_set_origin_file(body, file);
    },
    Term::Ann { ref mut orig, ref mut expr, ref mut tipo } => {
      *orig = set_origin_file(*orig, file);
      term_set_origin_file(expr, file);
      term_set_origin_file(tipo, file);
    },
    Term::Ctr { ref mut orig, ref mut args, .. } => {
      *orig = set_origin_file(*orig, file);
      for arg in args {
        term_set_origin_file(&mut *arg, file);
      }
    },
    Term::Fun { ref mut orig, ref mut args, .. } => {
      *orig = set_origin_file(*orig, file);
      for arg in args {
        term_set_origin_file(&mut *arg, file);
      }
    },
    Term::Hlp { ref mut orig } => {
      *orig = set_origin_file(*orig, file);
    }
    Term::U60 { ref mut orig } => {
      *orig = set_origin_file(*orig, file);
    }
    Term::Num { ref mut orig, .. } => {
      *orig = set_origin_file(*orig, file);
    }
    Term::Op2 { ref mut orig, ref mut val0, ref mut val1, .. } => {
      *orig = set_origin_file(*orig, file);
      term_set_origin_file(val0, file);
      term_set_origin_file(val1, file);
    },
    Term::Hol { ref mut orig, .. } => {
      *orig = set_origin_file(*orig, file);
    },
    Term::Mat { ref mut orig, ref mut expr, ref mut cses, ref mut moti, .. } => {
      *orig = set_origin_file(*orig, file);
      term_set_origin_file(expr, file);
      for cse in cses {
        term_set_origin_file(&mut *cse.1, file);
      }
      term_set_origin_file(moti, file);
    },
  }
}

pub fn get_term_origin(term: &Term) -> u64 {
  match term {
    Term::Typ { orig, .. } => *orig,
    Term::Var { orig, .. } => *orig,
    Term::All { orig, .. } => *orig,
    Term::Lam { orig, .. } => *orig,
    Term::App { orig, .. } => *orig,
    Term::Let { orig, .. } => *orig,
    Term::Ann { orig, .. } => *orig,
    Term::Ctr { orig, .. } => *orig,
    Term::Fun { orig, .. } => *orig,
    Term::Hlp { orig, .. } => *orig,
    Term::U60 { orig, .. } => *orig,
    Term::Num { orig, .. } => *orig,
    Term::Op2 { orig, .. } => *orig,
    Term::Hol { orig, .. } => *orig,
    Term::Mat { orig, .. } => *orig,
  }
}

// Parser
// ======

pub fn origin(file: usize, init: usize, last: usize) -> u64 {
  ((file as u64) << 48) | ((init as u64) & 0xFFFFFF) | (((last as u64) & 0xFFFFFF) << 24)
}

pub fn set_origin_file(origin: u64, file: usize) -> u64 {
  (origin & 0xFFFFFFFFFFFF) | (((file as u64) & 0xFFF) << 48)
}

pub fn get_origin_range(origin: u64) -> (usize, usize, usize) {
  let file = (origin >> 48) as usize;
  let init = (origin & 0xFFFFFF) as usize;
  let last = ((origin >> 24) & 0xFFFFFF) as usize;
  (file, init, last)
}

pub fn get_init_index(state: parser::State) -> parser::Answer<usize> {
  let (state, _) = parser::skip(state)?;
  Ok((state, state.index))
}

pub fn get_last_index(state: parser::State) -> parser::Answer<usize> {
  Ok((state, state.index))
}

// Like parser::peek_char, but won't skip newlines and comments
pub fn peek_char_local(state: parser::State) -> parser::Answer<char> {
  let (state, _) = parser::skip_while(state, Box::new(|x| *x == ' '))?;
  if let Some(got) = parser::head(state) {
    return Ok((state, got));
  } else {
    return Ok((state, '\0'));
  }
}

//pub fn is_var_head(head: char) -> bool {
  //('a'..='z').contains(&head) || head == '_' || head == '$'
//}

pub fn is_ctr_head(head: char) -> bool {
  ('A'..='Z').contains(&head)
}

//pub fn parse_var_name(state: parser::State) -> parser::Answer<String> {
  //let (state, name) = parser::name1(state)?;
  //if !is_var_head(name.chars().nth(0).unwrap_or(' ')) {
    //let state = parser::State { index: state.index - name.len(), code: state.code }; // TODO: improve?
    //return parser::expected("lowercase name", name.len(), state);
  //} else {
    //return Ok((state, name));
  //}
//}

//pub fn parse_ctr_name(state: parser::State) -> parser::Answer<String> {
  //let (state, name) = parser::name1(state)?;
  //if !is_ctr_head(name.chars().nth(0).unwrap_or(' ')) {
    //let state = parser::State { index: state.index - name.len(), code: state.code }; // TODO: improve?
    //return parser::expected("uppercase name", name.len(), state);
  //} else {
    //return Ok((state, name));
  //}
//}

pub fn parse_var(state: parser::State) -> parser::Answer<Option<Box<Term>>> {
  parser::guard(
    Box::new(|state| {
      Ok((state, true))
      //let (state, head) = parser::get_char(state)?;
      //Ok((state, is_var_head(head)))
    }),
    Box::new(|state| {
      let (state, init) = get_init_index(state)?;
      let (state, name) = parser::name1(state)?;
      let (state, last) = get_last_index(state)?;
      let orig          = origin(0, init, last);
      if let Ok(numb) = name.parse::<u64>() {
        Ok((state, Box::new(Term::Num { orig, numb })))
      } else {
        Ok((state, Box::new(Term::Var { orig, name })))
      }
    }),
    state,
  )
}

//pub fn parse_num(state: parser::State) -> parser::Answer<Option<Box<Term>>> {
  //parser::guard(
    //parser::text_parser("#"),
    //Box::new(|state| {
      //let (state, init) = get_init_index(state)?;
      //let (state, _)    = parser::consume("#", state)?;
      //let (state, name) = parser::name1(state)?;
      //let (state, last) = get_last_index(state)?;
      //let orig          = origin(0, init, last);
      //if let Ok(numb) = name.parse::<u64>() {
        //Ok((state, Box::new(Term::Num { orig, numb })))
      //} else {
        //return parser::expected("number literal", name.len(), state);
      //}
    //}),
    //state,
  //)
//}

pub fn parse_lam(state: parser::State) -> parser::Answer<Option<Box<Term>>> {
  parser::guard(
    Box::new(|state| {
      let (state, name) = parser::name(state)?;
      let (state, arro) = parser::text("=>", state)?;
      Ok((state, name.len() > 0 && arro))
      //Ok((state, all0 && all1 && name.len() > 0 && is_var_head(name.chars().nth(0).unwrap_or(' '))))
    }),
    Box::new(move |state| {
      let (state, init) = get_init_index(state)?;
      let (state, name) = parser::name1(state)?;
      let (state, _)    = parser::consume("=>", state)?;
      let (state, body) = parse_apps(state)?;
      let (state, last) = get_last_index(state)?;
      let orig          = origin(0, init, last);
      Ok((state, Box::new(Term::Lam { orig, name, body })))
    }),
    state,
  )
}

pub fn parse_all(state: parser::State) -> parser::Answer<Option<Box<Term>>> {
  parser::guard(
    Box::new(|state| {
      let (state, all0) = parser::text("(", state)?;
      let (state, name) = parser::name(state)?;
      let (state, all1) = parser::text(":", state)?;
      Ok((state, all0 && all1 && name.len() > 0))
      //Ok((state, all0 && all1 && name.len() > 0 && is_var_head(name.chars().nth(0).unwrap_or(' '))))
    }),
    Box::new(|state| {
      let (state, init) = get_init_index(state)?;
      let (state, _)    = parser::consume("(", state)?;
      let (state, name) = parser::name1(state)?;
      let (state, _)    = parser::consume(":", state)?;
      let (state, tipo) = parse_apps(state)?;
      let (state, _)    = parser::consume(")", state)?;
      let (state, isfn) = parser::text("=>", state)?;
      if isfn {
        let (state, body) = parse_apps(state)?;
        let (state, last) = get_last_index(state)?;
        let orig          = origin(0, init, last);
        Ok((state, Box::new(Term::Ann {
          orig,
          expr: Box::new(Term::Lam { orig, name: name.clone(), body }),
          tipo: Box::new(Term::All { orig, name: name.clone(), tipo, body: Box::new(Term::Hol { orig, numb: 0 }) }),
        })))
      } else {
        let (state, _)    = parser::text("->", state)?;
        let (state, body) = parse_apps(state)?;
        let (state, last) = get_last_index(state)?;
        let orig          = origin(0, init, last);
        Ok((state, Box::new(Term::All { orig, name, tipo, body })))
      }
    }),
    state,
  )
}

pub fn parse_sig(state: parser::State) -> parser::Answer<Option<Box<Term>>> {
  parser::guard(
    Box::new(|state| {
      let (state, all0) = parser::text("[", state)?;
      let (state, name) = parser::name(state)?;
      let (state, all1) = parser::text(":", state)?;
      Ok((state, all0 && all1 && name.len() > 0))
      //Ok((state, all0 && all1 && name.len() > 0 && is_var_head(name.chars().nth(0).unwrap_or(' '))))
    }),
    Box::new(|state| {
      let (state, init) = get_init_index(state)?;
      let (state, _)    = parser::consume("[", state)?;
      let (state, name) = parser::name1(state)?;
      let (state, _)    = parser::consume(":", state)?;
      let (state, tipo) = parse_apps(state)?;
      let (state, _)    = parser::consume("]", state)?;
      let (state, _)    = parser::text("->", state)?;
      let (state, body) = parse_apps(state)?;
      let (state, last) = get_last_index(state)?;
      let orig          = origin(0, init, last);
      Ok((state, Box::new(Term::Ctr {
        orig,
        name: "Sigma".to_string(),
        args: vec![
          tipo,
          Box::new(Term::Lam {
            orig,
            name,
            body,
          })
        ]
      })))
    }),
    state,
  )
}

pub fn parse_new(state: parser::State) -> parser::Answer<Option<Box<Term>>> {
  parser::guard(
    parser::text_parser("$"),
    Box::new(move |state| {
      let (state, init) = get_init_index(state)?;
      let (state, _)    = parser::consume("$", state)?;
      let (state, val0) = parse_term(state)?;
      let (state, val1) = parse_term(state)?;
      let (state, last) = get_last_index(state)?;
      let orig          = origin(0, init, last);
      Ok((state, Box::new(Term::Ctr {
        orig,
        name: "Sigma.new".to_string(),
        args: vec![
          Box::new(Term::Hol { orig, numb: 0 }),
          Box::new(Term::Hol { orig, numb: 0 }),
          val0,
          val1
        ]
      })))
    }),
    state,
  )
}


pub fn parse_grp(state: parser::State) -> parser::Answer<Option<Box<Term>>> {
  parser::guard(
    parser::text_parser("("),
    Box::new(|state| {
      let (state, init) = get_init_index(state)?;
      let (state, _)    = parser::consume("(", state)?;
      let (state, term) = parse_apps(state)?;
      let (state, _)    = parser::consume(")", state)?;
      let (state, last) = get_last_index(state)?;
      let orig          = origin(0, init, last);
      Ok((state, term))
    }),
    state,
  )
}

//pub fn parse_app(state: parser::State) -> parser::Answer<Option<Box<Term>>> {
  //return parser::guard(
    //parser::text_parser("("),
    //Box::new(|state| {
      //let (state, init_index) = get_init_index(state)?;
      //parser::list::<(usize, usize, Box<Term>),Box<Term>> (
        //parser::text_parser("("),
        //parser::text_parser(""),
        //parser::text_parser(")"),
        //Box::new(|state| {
          //let (state, init) = get_init_index(state)?;
          //let (state, term) = parse_term(state)?;
          //let (state, last) = get_last_index(state)?;
          //return Ok((state, (init, last, term)));
        //}),
        //Box::new(|args| {
          //if !args.is_empty() {
            //let (app_init_index, app_last_index, func) = &args[0];
            //let mut term = func.clone();
            //for i in 1 .. args.len() {
              //let (argm_init_index, argm_last_index, argm) = &args[i];
              //term = Box::new(Term::App {
                //orig: origin(0, *app_init_index, *argm_last_index),
                //func: term,
                //argm: argm.clone(),
              //});
            //}
            //return term;
          //} else {
            //// TODO: "()" could make an Unit?
            //return Box::new(Term::Var {
              //orig: 0,
              //name: "?".to_string(),
            //});
          //}
        //}),
        //state,
      //)
    //}),
    //state,
  //);
//}

// TODO: can we avoid this duplicated logic by using macros or high-order functions?

pub fn parse_let(state: parser::State) -> parser::Answer<Option<Box<Term>>> {
  return parser::guard(
    parser::text_parser("let "),
    Box::new(|state| {
      let (state, init) = get_init_index(state)?;
      let (state, _)    = parser::consume("let ", state)?;
      let (state, name) = parser::name1(state)?;
      let (state, _)    = parser::consume("=", state)?;
      let (state, expr) = parse_apps(state)?;
      let (state, _)    = parser::text(";", state)?;
      let (state, body) = parse_apps(state)?;
      let (state, last) = get_last_index(state)?;
      let orig          = origin(0, init, last);
      Ok((state, Box::new(Term::Let { orig, name, expr, body })))
    }),
    state);
}

pub fn parse_let_st(state: parser::State) -> parser::Answer<Option<Box<dyn Fn(&str) -> Box<Term>>>> {
  return parser::guard(
    parser::text_parser("let "),
    Box::new(|state| {
      let (state, init) = get_init_index(state)?;
      let (state, _)    = parser::consume("let ", state)?;
      let (state, name) = parser::name1(state)?;
      let (state, _)    = parser::consume("=", state)?;
      let (state, expr) = parse_apps(state)?;
      let (state, _)    = parser::text(";", state)?;
      let (state, body) = parse_term_st(state)?;
      let (state, last) = get_last_index(state)?;
      let orig          = origin(0, init, last);
      Ok((state, Box::new(move |monad| {
        Box::new(Term::Let {
          orig,
          name: name.clone(),
          expr: expr.clone(),
          body: body(monad),
        })
      })))
    }),
    state);
}

pub fn parse_if(state: parser::State) -> parser::Answer<Option<Box<Term>>> {
  return parser::guard(
    parser::text_parser("if "),
    Box::new(|state| {
      let (state, init) = get_init_index(state)?;
      let (state, _)    = parser::consume("if ", state)?;
      let (state, cond) = parse_apps(state)?;
      let (state, _)    = parser::consume("{", state)?;
      let (state, if_t) = parse_apps(state)?;
      let (state, _)    = parser::text("}", state)?;
      let (state, _)    = parser::text("else", state)?;
      let (state, _)    = parser::consume("{", state)?;
      let (state, if_f) = parse_apps(state)?;
      let (state, _)    = parser::text("}", state)?;
      let (state, last) = get_last_index(state)?;
      let orig = origin(0, init, last);
      let moti = Box::new(Term::Hol { orig, numb: 0 });
      Ok((state, Box::new(Term::Ctr {
        orig,
        name: "Bool.if".to_string(),
        args: vec![moti, cond, if_t, if_f],
      })))
    }),
    state);
}

//match List foo {
  //cons => ...
  //nil  => ...
//} : ...
pub fn parse_mat(state: parser::State) -> parser::Answer<Option<Box<Term>>> {
  return parser::guard(
    parser::text_parser("match "),
    Box::new(|state| {
      let (state, init) = get_init_index(state)?;
      let (state, _)    = parser::consume("match ", state)?;
      let (state, tipo) = parser::name1(state)?;
      let (state, nm_i) = get_init_index(state)?;
      let (state, name) = parser::name1(state)?;
      let (state, next) = parser::peek_char(state)?;
      let (state, expr) = if next == '=' {
        let (state, _)    = parser::consume("=", state)?;
        let (state, expr) = parse_apps(state)?;
        (state, expr)
      } else {
        let (state, nm_j) = get_last_index(state)?;
        (state, Box::new(Term::Var { orig: origin(0, nm_i, nm_j), name: name.clone() }))
      };
      let (state, _)    = parser::consume("{", state)?;
      let (state, cses) = parser::until(parser::text_parser("}"), Box::new(|state| {
        let (state, name) = parser::name1(state)?;
        let (state, _)    = parser::consume("=>", state)?;
        let (state, body) = parse_apps(state)?;
        let (state, _)    = parser::text(";", state)?;
        return Ok((state, (name, body)));
      }), state)?;
      let (state, next) = peek_char_local(state)?;
      let (state, moti) = if next == ':' {
        let (state, _)    = parser::consume(":", state)?;
        let (state, moti) = parse_apps(state)?;
        (state, moti)
      } else {
        (state, Box::new(Term::Hol { orig: 0, numb: 0 }))
      };
      let (state, last) = get_last_index(state)?;
      let orig = origin(0, init, last);
      return Ok((state, Box::new(Term::Mat { orig, tipo, name, expr, cses, moti })));
    }),
    state);
}

pub fn parse_op2(state: parser::State) -> parser::Answer<Option<Box<Term>>> {
  fn is_op_char(chr: char) -> bool {
    matches!(chr, '+' | '-' | '*' | '/' | '%' | '&' | '|' | '^' | '<' | '>' | '=' | '!')
  }
  fn parse_oper(state: parser::State) -> parser::Answer<Oper> {
    fn op<'a>(symbol: &'static str, oper: Oper) -> parser::Parser<'a, Option<Oper>> {
      Box::new(move |state| {
        let (state, done) = parser::text(symbol, state)?;
        Ok((state, if done { Some(oper) } else { None }))
      })
    }
    parser::grammar("Oper", &[
      op("+"  , Oper::Add),
      op("-"  , Oper::Sub),
      op("*"  , Oper::Mul),
      op("/"  , Oper::Div),
      op("%"  , Oper::Mod),
      op("&"  , Oper::And),
      op("|"  , Oper::Or ),
      op("^"  , Oper::Xor),
      op("<<" , Oper::Shl),
      op(">>" , Oper::Shr),
      op("<=" , Oper::Lte),
      op("<"  , Oper::Ltn),
      op("==" , Oper::Eql),
      op(">=" , Oper::Gte),
      op(">"  , Oper::Gtn),
      op("!=" , Oper::Neq),
    ], state)
  }
  parser::guard(
    Box::new(|state| {
      let (state, open) = parser::text("(", state)?;
      let (state, head) = parser::get_char(state)?;
      Ok((state, open && is_op_char(head)))
    }),
    Box::new(|state| {
      let (state, init) = get_init_index(state)?;
      let (state, open) = parser::consume("(", state)?;
      let (state, oper) = parse_oper(state)?;
      let (state, val0) = parse_term(state)?;
      let (state, val1) = parse_term(state)?;
      let (state, open) = parser::consume(")", state)?;
      let (state, last) = get_last_index(state)?;
      let orig          = origin(0, init, last);
      Ok((state, Box::new(Term::Op2 { orig, oper, val0, val1 })))
    }),
    state,
  )
}

pub fn parse_ctr(state: parser::State) -> parser::Answer<Option<Box<Term>>> {
  parser::guard(
    Box::new(|state| {
      let (state, open) = parser::text("(", state)?;
      let (state, head) = parser::get_char(state)?;
      //let (state, next) = parser::peek_char(state)?;
      Ok((state, open && is_ctr_head(head)))
    }),
    Box::new(|state| {
      let (state, init) = get_init_index(state)?;
      let (state, open) = parser::text("(", state)?;
      let (state, name) = parser::name1(state)?;
      let (state, args) = if open {
        parser::until(parser::text_parser(")"), Box::new(parse_term), state)?
      } else {
        (state, Vec::new())
      };
      let (state, last) = get_last_index(state)?;
      let orig          = origin(0, init, last);
      Ok((state, Box::new(Term::Ctr { orig, name, args })))
    }),
    state,
  )
}

pub fn parse_hol(state: parser::State) -> parser::Answer<Option<Box<Term>>> {
  parser::guard(
    parser::text_parser("_"),
    Box::new(|state| {
      let (state, init) = get_init_index(state)?;
      let (state, _)    = parser::consume("_", state)?;
      let (state, last) = get_last_index(state)?;
      let orig          = origin(0, init, last);
      Ok((state, Box::new(Term::Hol { orig, numb: 0 })))
    }),
    state,
  )
}

pub fn parse_hlp(state: parser::State) -> parser::Answer<Option<Box<Term>>> {
  return parser::guard(
    parser::text_parser("?"),
    Box::new(|state| {
      let (state, init) = get_init_index(state)?;
      let (state, _)    = parser::consume("?", state)?;
      let (state, name) = parser::name_here(state)?;
      let (state, last) = get_last_index(state)?;
      let orig          = origin(0, init, last);
      Ok((state, Box::new(Term::Hlp { orig })))
    }),
    state,
  );
}

pub fn parse_arr(state: parser::State) -> parser::Answer<Option<Box<dyn Fn(usize, Box<Term>) -> Box<Term>>>> {
  return parser::guard(
    parser::text_parser("->"),
    Box::new(|state| {
      let (state, _)    = parser::consume("->", state)?;
      let (state, body) = parse_apps(state)?;
      let (state, last) = get_last_index(state)?;
      Ok((state, Box::new(move |init, tipo| {
        let orig = origin(0, init, last);
        let name = "_".to_string();
        let body = body.clone();
        Box::new(Term::All { orig, name, tipo, body })
      })))
    }),
    state,
  );
}

pub fn parse_ann(state: parser::State) -> parser::Answer<Option<Box<dyn Fn(usize, Box<Term>) -> Box<Term>>>> {
  return parser::guard(
    parser::text_parser("::"),
    Box::new(|state| {
      let (state, _)    = parser::consume("::", state)?;
      let (state, tipo) = parse_apps(state)?;
      let (state, last) = get_last_index(state)?;
      Ok((state, Box::new(move |init, expr| {
        let orig = origin(0, init, last);
        let expr = expr.clone();
        let tipo = tipo.clone();
        Box::new(Term::Ann { orig, expr, tipo })
      })))
    }),
    state);
}

pub fn parse_lst(state: parser::State) -> parser::Answer<Option<Box<Term>>> {
  parser::guard(
    Box::new(|state| {
      let (state, head) = parser::get_char(state)?;
      Ok((state, head == '['))
    }),
    Box::new(|state| {
      let (state, init)  = get_init_index(state)?;
      let (state, _head) = parser::text("[", state)?;
      let state = state;
      let (state, elems) = parser::until(
        Box::new(|x| parser::text("]", x)),
        Box::new(|x| {
          let (state, term) = parse_term(x)?;
          let (state, _) = parser::maybe(Box::new(|x| parser::text(",", x)), state)?;
          Ok((state, term))
        }),
        state,
      )?;
      let (state, last) = get_last_index(state)?;
      let orig          = origin(0, init, last);
      let empty = Term::Ctr { orig, name: "List.nil".to_string(), args: Vec::new() };
      let list = Box::new(elems.iter().rfold(empty, |t, h| Term::Ctr {
        orig,
        name: "List.cons".to_string(),
        args: vec![h.clone(), Box::new(t)],
      }));
      Ok((state, list))
    }),
    state,
  )
}

pub fn parse_chr(state: parser::State) -> parser::Answer<Option<Box<Term>>> {
  parser::guard(
    Box::new(|state| {
      let (state, head) = parser::get_char(state)?;
      Ok((state, head == '\''))
    }),
    Box::new(|state| {
      let (state, init) = get_init_index(state)?;
      let (state,    _) = parser::text("'", state)?;
      let (state, last) = get_last_index(state)?;
      let orig          = origin(0, init, last);
      if let Some(c) = parser::head(state) {
        let state = parser::tail(state);
        let (state, _) = parser::text("'", state)?;
        Ok((state, Box::new(Term::Num { orig, numb: c as u64 })))
      } else {
        parser::expected("character", 1, state)
      }
    }),
    state,
  )
}

pub fn parse_str(state: parser::State) -> parser::Answer<Option<Box<Term>>> {
  parser::guard(
    Box::new(|state| {
      let (state, head) = parser::get_char(state)?;
      Ok((state, head == '"' || head == '`'))
    }),
    Box::new(|state| {
      let (state, init) = get_init_index(state)?;
      let delim = parser::head(state).unwrap_or('\0');
      let state = parser::tail(state);
      let mut chars: Vec<char> = Vec::new();
      let mut state = state;
      loop {
        if let Some(next) = parser::head(state) {
          if next == delim || next == '\0' {
            state = parser::tail(state);
            break;
          } else {
            chars.push(next);
            state = parser::tail(state);
          }
        }
      }
      let (state, last) = get_last_index(state)?;
      let orig          = origin(0, init, last);
      let empty = Term::Ctr { orig, name: "String.nil".to_string(), args: Vec::new() };
      let list = Box::new(chars.iter().rfold(empty, |t, h| Term::Ctr {
        orig,
        name: "String.cons".to_string(),
        args: vec![Box::new(Term::Num { orig, numb: *h as u64 }), Box::new(t)],
      }));
      Ok((state, list))
    }),
    state,
  )
}

// do List {
//   ask x = Action
//   ask Action
//   if x {
//    ...
//   } else {
//    ...
//   }
//   for x in list {
//    ...
//   }
//   return Action;
// }
// ------------------
// List.bind(Action, @x
// List.bind(Action, @~
// List.done(Action)))
pub fn parse_do(state: parser::State) -> parser::Answer<Option<Box<Term>>> {
  parser::guard(
    parser::text_parser("do "),
    Box::new(|state| {
      let (state, init) = get_init_index(state)?;
      let (state, _)    = parser::text("do", state)?;
      let (state, name) = parser::name1(state)?;
      let (state, _)    = parser::text("{", state)?;
      let (state, term) = parse_term_st(state)?;
      let (state, _)    = parser::text("}", state)?;
      let (state, last) = get_last_index(state)?;
      let orig = origin(0, init, last);
      Ok((state, term(&name)))
    }),
    state,
  )
}

//Box<dyn Fn(State<'a>) -> Answer<'a, A>>

// FIXME: can we avoid cloning "monad" repeatedly here?
pub fn parse_term_st(state: parser::State) -> parser::Answer<Box<dyn Fn(&str) -> Box<Term>>> {
  parser::grammar("Statement", &[
    Box::new(parse_return_st),
    Box::new(parse_ask_named_st),
    Box::new(parse_ask_anon_st),
    Box::new(parse_let_st),
    Box::new(|state| {
      let (state, term) = parse_term(state)?;
      Ok((state, Some(Box::new(move |monad| { term.clone() }))))
    })
  ], state)
}

pub fn parse_return_st(state: parser::State) -> parser::Answer<Option<Box<dyn Fn(&str) -> Box<Term>>>> {
  return parser::guard(
    parser::text_parser("return "),
    Box::new(move |state| {
      let (state, init) = get_init_index(state)?;
      let (state, _)    = parser::consume("return ", state)?;
      let (state, term) = parse_apps(state)?;
      let (state, last) = get_last_index(state)?;
      let orig          = origin(0, init, last);
      return Ok((state, Box::new(move |monad| Box::new(Term::Ctr {
        orig: orig,
        name: format!("{}.pure", monad),
        args: vec![term.clone()],
      }))));
    }),
    state);
}

pub fn parse_ask_named_st(state: parser::State) -> parser::Answer<Option<Box<dyn Fn(&str) -> Box<Term>>>> {
  return parser::guard(
    Box::new(|state| {
      let (state, all0) = parser::text("ask ", state)?;
      let (state, name) = parser::name(state)?;
      let (state, all1) = parser::text("=", state)?;
      Ok((state, all0 && name.len() > 0 && all1))
    }),
    Box::new(move |state| {
      let (state, init) = get_init_index(state)?;
      let (state, _)    = parser::consume("ask", state)?;
      let (state, name) = parser::name(state)?;
      let (state, _)    = parser::consume("=", state)?;
      let (state, acti) = parse_apps(state)?;
      let (state, body) = parse_term_st(state)?;
      let (state, last) = get_last_index(state)?;
      let orig          = origin(0, init, last);
      return Ok((state, Box::new(move |monad| Box::new(Term::Ctr {
        orig: orig,
        name: format!("{}.bind", monad),
        args: vec![
          acti.clone(),
          Box::new(Term::Lam {
            orig,
            name: name.clone(),
            body: body(monad),
          })
        ],
      }))));
    }),
    state);
}

pub fn parse_ask_anon_st(state: parser::State) -> parser::Answer<Option<Box<dyn Fn(&str) -> Box<Term>>>> {
  return parser::guard(
    parser::text_parser("ask "),
    Box::new(move |state| {
      let (state, init) = get_init_index(state)?;
      let (state, _)    = parser::consume("ask", state)?;
      let (state, acti) = parse_apps(state)?;
      let (state, body) = parse_term_st(state)?;
      let (state, last) = get_last_index(state)?;
      let name          = "_".to_string();
      let orig          = origin(0, init, last);
      return Ok((state, Box::new(move |monad| {
        Box::new(Term::Ctr {
          orig: orig,
          name: format!("{}.bind", monad),
          args: vec![
            acti.clone(),
            Box::new(Term::Lam {
              orig,
              name: name.clone(),
              body: body(monad),
            })
          ],
        })
      })));
    }),
    state);
}

pub fn parse_term_prefix(state: parser::State) -> parser::Answer<Box<Term>> {
  // NOTE: all characters that can start a term must be listed on `parse_term_applys()`
  parser::grammar("Term", &[
    Box::new(parse_all), // `(name:`
    Box::new(parse_ctr), // `(Name`
    Box::new(parse_op2), // `(+`
    Box::new(parse_grp), // `(`
    //Box::new(parse_app), // `(`
    Box::new(parse_sig), // `[name:`
    Box::new(parse_new), // `$`
    Box::new(parse_lst), // `[`
    Box::new(parse_str), // `"`
    Box::new(parse_chr), // `'`
    Box::new(parse_lam), // `@`
    Box::new(parse_let), // `let `
    Box::new(parse_if),  // `if `
    Box::new(parse_mat), // `match `
    Box::new(parse_do),  // `do `
    Box::new(parse_hlp), // `?`
    Box::new(parse_hol), // `_`
    Box::new(parse_var), // 
    Box::new(|state| Ok((state, None))),
  ], state)
}

pub fn parse_term_suffix(state: parser::State) -> parser::Answer<Box<dyn Fn(usize,Box<Term>) -> Box<Term>>> {
  parser::grammar("Term", &[
    Box::new(parse_arr), // `->`
    Box::new(parse_ann), // `::`
    Box::new(|state| Ok((state, Some(Box::new(|init, term| term))))),
  ], state)
}

pub fn parse_term(state: parser::State) -> parser::Answer<Box<Term>> {
  let (state, init)   = get_init_index(state)?;
  let (state, prefix) = parse_term_prefix(state)?;
  let (state, suffix) = parse_term_suffix(state)?;
  return Ok((state, suffix(init, prefix)));
}

pub fn parse_apps(state: parser::State) -> parser::Answer<Box<Term>> {
  let (state, init) = get_init_index(state)?;
  let (mut state, mut term) = parse_term(state)?;
  loop {
    //println!("aaaaaaaa {}", &state.code[state.index .. state.index + 16].replace("\n","X"));
    let loop_state = state;
    let (loop_state, _) = parser::skip_while(loop_state, Box::new(|x| *x == ' '))?;
    let head = parser::head(loop_state).unwrap_or(' ');
    let is_term_initializer // NOTE: this must cover all characters that can start a term
      =  ('a'..='z').contains(&head)
      || ('A'..='Z').contains(&head)
      || ('0'..='9').contains(&head)
      || ['(','[','"','\'','@','?','_','#'].contains(&head);
    if is_term_initializer {
      let (loop_state, argm) = parse_term(loop_state)?;
      let (loop_state, last) = get_last_index(loop_state)?;
      let orig = origin(0, init, last);
      term = Box::new(Term::App { orig, func: term, argm });
      state = loop_state;
    } else {
      state = loop_state;
      break;
    }
  }
  return Ok((state, term));
}

pub fn parse_entry(state: parser::State) -> parser::Answer<Box<Entry>> {
  let (state, name) = parser::name1(state)?;
  let (state, args) = parser::until(Box::new(|state| {
    let (state, end_0) = parser::dry(Box::new(|state| parser::text(":", state)), state)?;
    let (state, end_1) = parser::dry(Box::new(|state| parser::text("{", state)), state)?;
    return Ok((state, end_0 || end_1));
  }), Box::new(parse_argument), state)?;
  let (state, next) = parser::peek_char(state)?;
  let (state, tipo) = if next == ':' {
    let (state, anno) = parser::consume(":", state)?;
    parse_apps(state)?
  } else {
    (state, Box::new(Term::Hol { orig: 0, numb: u64::MAX })) // TODO: set orig
  };
  let (state, head) = parser::peek_char(state)?;
  if head == '{' {
    let (state, _)    = parser::consume("{", state)?;
    let (state, body) = parse_apps(state)?;
    let (state, _)    = parser::consume("}", state)?;
    let mut pats = vec![];
    for arg in &args {
      pats.push(Box::new(Term::Var { orig: 0, name: arg.name.clone() })); // TODO: set orig
    }
    let rules = vec![Box::new(Rule { orig: 0, name: name.clone(), pats, body })];
    return Ok((state, Box::new(Entry { name, args, tipo, rules })));
  } else {
    let mut rules = Vec::new();
    let rule_prefix = &format!("{} ", name); 
    let mut state = state;
    loop {
      let loop_state = state;
      let (loop_state, init) = get_init_index(state)?;
      let (loop_state, cont) = parser::text(&rule_prefix, loop_state)?;
      if cont {
        let (loop_state, rule) = parse_rule(loop_state, name.clone(), init)?;
        rules.push(rule);
        state = loop_state;
      } else {
        state = loop_state;
        break;
      }
    }
    return Ok((state, Box::new(Entry { name, args, tipo, rules })));
  }
}

pub fn parse_rule(state: parser::State, name: String, init: usize) -> parser::Answer<Box<Rule>> {
  let (state, pats) = parser::until(parser::text_parser("="), Box::new(parse_term), state)?;
  let (state, last) = get_last_index(state)?;
  let orig          = origin(0, init, last);
  let (state, body) = parse_apps(state)?;
  return Ok((state, Box::new(Rule { orig, name, pats, body })));
}

pub fn parse_argument(state: parser::State) -> parser::Answer<Box<Argument>> {
  let (state, eras) = parser::text("-", state)?;
  let (state, keep) = parser::text("+", state)?;
  let (state, next) = parser::peek_char(state)?;
  let (open, close) = if next == '(' { ("(",")") } else { ("<",">") };
  let (state, _)    = parser::consume(open, state)?;
  let (state, name) = parser::name1(state)?;
  let (state, anno) = parser::text(":", state)?;
  let (state, tipo) = if anno { parse_apps(state)? } else { (state, Box::new(Term::Typ { orig: 0 })) };
  let (state, _)    = parser::consume(close, state)?;
  let hide          = open == "<";
  let eras          = if hide { !keep } else { eras };
  return Ok((state, Box::new(Argument { hide, eras, name, tipo })));
}

pub fn parse_book(state: parser::State) -> parser::Answer<Box<Book>> {
  let (state, entry_vec) = parser::until(Box::new(parser::done), Box::new(parse_entry), state)?;
  let mut names = Vec::new();
  let mut entrs = HashMap::new();
  for entry in entry_vec {
    if !entrs.contains_key(&entry.name) {
      names.push(entry.name.clone());
      entrs.insert(entry.name.clone(), entry);
    } else {
      println!("\x1b[33mwarning\x1b[0m: ignored redefinition of '{}'.", entry.name);
    }
  }
  return Ok((state, Box::new(Book { holes: 0, names, entrs })));
}

pub fn parse_newtype(state: parser::State) -> parser::Answer<Box<NewType>> {
  let (state, _)    = parser::consume("type", state)?;
  let (state, name) = parser::name1(state)?;
  let (state, pars) = parser::until(parser::text_parser("{"), Box::new(parse_argument), state)?;
  let mut ctrs = vec![];
  let mut state = state;
  loop {
    let state_i = state;
    let (state_i, ctr_name) = parser::name(state_i)?;
    if ctr_name.len() == 0 {
      break;
    }
    let mut ctr_args = vec![];
    let mut state_i = state_i;
    loop {
      let state_j = state_i;
      let (state_j, head) = parser::peek_char(state_j)?;
      if head != '(' {
        break;
      }
      let (state_j, ctr_arg) = parse_argument(state_j)?;
      ctr_args.push(ctr_arg);
      state_i = state_j;
    }
    ctrs.push(Box::new(Constructor { name: ctr_name, args: ctr_args }));
    state = state_i;
  }
  return Ok((state, Box::new(NewType { name, pars, ctrs })));
}

pub fn read_newtype(code: &str) -> Result<Box<NewType>, String> {
  parser::read(Box::new(parse_newtype), code)
}

pub fn read_term(code: &str) -> Result<Box<Term>, String> {
  parser::read(Box::new(parse_term), code)
}

pub fn read_book(code: &str) -> Result<Box<Book>, String> {
  parser::read(Box::new(parse_book), code)
}

fn load_newtype(name: &str) -> Result<Box<NewType>, String> {
  let path = format!("{}/_.type", name.replace(".","/"));
  let newcode = match std::fs::read_to_string(&path) {
    Err(err) => { return Err(format!("File not found: '{}'.", path)); }
    Ok(code) => { code }
  };
  let newtype = match read_newtype(&newcode) {
    Err(err) => { return Err(format!("\x1b[1m[{}]\x1b[0m\n{}", path, err)); }
    Ok(book) => { book }
  };
  return Ok(newtype);
}

pub fn load_newtype_cached(cache: &mut HashMap<String, Rc<NewType>>, name: &str) -> Result<Rc<NewType>, String> {
  if !cache.contains_key(name) {
    let newtype = Rc::new(*load_newtype(name)?);
    cache.insert(name.to_string(), newtype);
  }
  return Ok(cache.get(name).unwrap().clone());
}

// Compiler
// ========

pub fn compile_term(term: &Term, quote: bool, lhs: bool) -> String {
  fn hide(orig: &u64, lhs: bool) -> String {
    if lhs {
      "orig".to_string()
    } else {
      format!("{}", orig)
    }
  }
  match term {
    Term::Typ { orig } => {
      format!("(Kind.Term.typ {})", hide(orig,lhs))
    }
    Term::Var { orig, name } => {
      if lhs {
        format!("{}", name)
      } else {
        if quote {
          format!("(Kind.Term.set_origin {} {})", orig, name.clone())
        } else {
          format!("{}", name.clone()) // spaces to align with quoted version
        }
      }
    }
    Term::All { orig, name, tipo, body } => {
      format!("(Kind.Term.all {} {} {} λ{} {})", hide(orig,lhs), name_to_u64(name), compile_term(tipo, quote, lhs), name, compile_term(body, quote, lhs))
    }
    Term::Lam { orig, name, body } => {
      format!("(Kind.Term.lam {} {} λ{} {})", hide(orig,lhs), name_to_u64(name), name, compile_term(body, quote, lhs))
    }
    Term::App { orig, func, argm } => {
      format!("({} {} {} {})", if quote { "Kind.Term.app" } else { "Kind.Term.eval_app" }, hide(orig,lhs), compile_term(func, quote, lhs), compile_term(argm, quote, lhs))
    }
    Term::Let { orig, name, expr, body } => {
      format!("({} {} {} {} λ{} {})", if quote { "Kind.Term.let" } else { "Kind.Term.eval_let" }, hide(orig,lhs), name_to_u64(name), compile_term(expr, quote, lhs), name, compile_term(body, quote, lhs))
    }
    Term::Ann { orig, expr, tipo } => {
      format!("({} {} {} {})", if quote { "Kind.Term.ann" } else { "Kind.Term.eval_ann" }, hide(orig,lhs), compile_term(expr, quote, lhs), compile_term(tipo, quote, lhs))
    }
    Term::Ctr { orig, name, args } => {
      let mut args_strs : Vec<String> = Vec::new();
      for arg in args {
        args_strs.push(format!(" {}", compile_term(arg, quote, lhs)));
      }
      if args.len() >= 7 {
        format!("(Kind.Term.ct{} {}. {} (Kind.Term.args{}{}))", args.len(), name, hide(orig,lhs), args.len(), args_strs.join(""))
      } else {
        format!("(Kind.Term.ct{} {}. {}{})", args.len(), name, hide(orig,lhs), args_strs.join(""))
      }
    }
    Term::Fun { orig, name, args } => {
      let mut args_strs : Vec<String> = Vec::new();
      for arg in args {
        args_strs.push(format!(" {}", compile_term(arg, quote, lhs)));
      }
      if quote {
        if args.len() >= 7 {
          format!("(Kind.Term.fn{} {}. {}(Kind.Term.args{} {}))", args.len(), name, hide(orig,lhs), args.len(), args_strs.join(""))
        } else {
          format!("(Kind.Term.fn{} {}. {}{})", args.len(), name, hide(orig,lhs), args_strs.join(""))
        }
      } else {
        format!("(F${} {}{})", name, hide(orig,lhs), args_strs.join(""))
      }
    }
    Term::Hlp { orig } => {
      format!("(Kind.Term.hlp {})", hide(orig,lhs))
    }
    Term::U60 { orig } => {
      format!("(Kind.Term.u60 {})", hide(orig,lhs))
    }
    Term::Num { orig, numb } => {
      format!("(Kind.Term.num {} {})", hide(orig,lhs), numb)
    }
    Term::Op2 { orig, oper, val0, val1 } => {
      // TODO: Add operator
      format!("({} {} {} {} {})", if quote { "Kind.Term.op2" } else { "Kind.Term.eval_op" }, hide(orig,lhs), compile_oper(oper), compile_term(val0, quote, lhs), compile_term(val1, quote, lhs))
    }
    Term::Hol { orig, numb } => {
      format!("(Kind.Term.hol {} {})", orig, numb)
    }
    Term::Mat { .. } => {
      panic!("Internal error."); // removed after adjust()
    }
  }
}

pub fn compile_oper(oper: &Oper) -> String {
  match oper {
    Oper::Add => "Kind.Operator.add".to_string(),
    Oper::Sub => "Kind.Operator.sub".to_string(),
    Oper::Mul => "Kind.Operator.mul".to_string(),
    Oper::Div => "Kind.Operator.div".to_string(),
    Oper::Mod => "Kind.Operator.mod".to_string(),
    Oper::And => "Kind.Operator.and".to_string(),
    Oper::Or  => "Kind.Operator.or" .to_string(),
    Oper::Xor => "Kind.Operator.xor".to_string(),
    Oper::Shl => "Kind.Operator.shl".to_string(),
    Oper::Shr => "Kind.Operator.shr".to_string(),
    Oper::Ltn => "Kind.Operator.ltn".to_string(),
    Oper::Lte => "Kind.Operator.lte".to_string(),
    Oper::Eql => "Kind.Operator.eql".to_string(),
    Oper::Gte => "Kind.Operator.gte".to_string(),
    Oper::Gtn => "Kind.Operator.gtn".to_string(),
    Oper::Neq => "Kind.Operator.neq".to_string(),
  }
}

pub fn compile_entry(entry: &Entry) -> String {
  fn compile_type(args: &Vec<Box<Argument>>, tipo: &Box<Term>, index: usize) -> String {
    if index < args.len() {
      let arg = &args[index];
<<<<<<< HEAD
      format!("(All {} {} {} λ{} {})", 0, name_to_u64(&arg.name), compile_term(&arg.tipo, true, false), arg.name, compile_type(args, tipo, index + 1))
=======
      format!("(Kind.Term.all {} {} {} λ{} {})", 0, name_to_u64(&arg.name), compile_term(&arg.tipo, true, false), arg.name, compile_type(args, tipo, index + 1))
>>>>>>> fe9128ff
    } else {
      compile_term(tipo, true, false)
    }
  }

  fn compile_rule_end(name: &str, size: u64) -> String {
    let mut vars = vec![];
    for idx in 0 .. size {
      vars.push(format!(" x{}", idx));
    }
    let mut text = String::new();

    if size >= 7 {
      text.push_str(&format!("(Q${} orig{}) = (Kind.Term.fn{} {}. orig (Kind.Term.args{}{}))\n", name, vars.join(""), size, name, size, vars.join("")));
      text.push_str(&format!("(F${} orig{}) = (Kind.Term.fn{} {}. orig (Kind.Term.args{}{}))\n", name, vars.join(""), size, name, size, vars.join("")));
    } else {
      text.push_str(&format!("(Q${} orig{}) = (Kind.Term.fn{} {}. orig{})\n", name, vars.join(""), size, name, vars.join("")));
      text.push_str(&format!("(F${} orig{}) = (Kind.Term.fn{} {}. orig{})\n", name, vars.join(""), size, name, vars.join("")));
    }

    return text;
  }

  fn compile_rule(rule: &Rule) -> String {
    let mut pats = vec![];
    for pat in &rule.pats {
      pats.push(format!(" {}", compile_term(pat, false, true)));
    }
    let body_rhs = compile_term(&rule.body, true, false);
    let rule_rhs = compile_term(&rule.body, false, false);
    let mut text = String::new();
    text.push_str(&format!("(Q${} orig{}) = {}\n", rule.name, pats.join(""), body_rhs));
    if rule.name == "HVM.log" {
      text.push_str(&format!("(F$HVM.log orig a r log ret) = (HVM.put (Kind.Term.show log) ret)"));
    } else {
      text.push_str(&format!("(F${} orig{}) = {}\n", rule.name, pats.join(""), rule_rhs));
    }

  //for size in 0 .. 9 {
    //let mut vars = vec![];
    //for idx in 0 .. size {
      //vars.push(format!(" x{}", idx));
    //}
    //result.push_str(&format!("(QT{} name orig{}) = (Fn{} name orig{})\n", size, vars.join(""), size, vars.join("")));
    //result.push_str(&format!("(FN{} name orig{}) = (Fn{} name orig{})\n", size, vars.join(""), size, vars.join("")));
  //}


    return text;
  }

  fn compile_rule_chk(rule: &Rule, index: usize, vars: &mut u64, args: &mut Vec<String>) -> String {
    if index < rule.pats.len() {
      let (inp_patt_str, var_patt_str) = compile_patt_chk(&rule.pats[index], vars);
      args.push(var_patt_str);
      let head = inp_patt_str;
      let tail = compile_rule_chk(rule, index + 1, vars, args);
      return format!("(Kind.Rule.lhs {} {})", head, tail);
    } else {
      return format!("(Kind.Rule.rhs (QT{} {}. 0{}))", index, rule.name, args.iter().map(|x| format!(" {}", x)).collect::<Vec<String>>().join(""));
    }
  }

  fn compile_patt_chk(patt: &Term, vars: &mut u64) -> (String, String) {
    // FIXME: remove redundancy
    match patt {
      Term::Var { orig, name } => {
        let inp = format!("(Kind.Term.var {} {} {})", orig, name_to_u64(name), vars);
        let var = format!("(Kind.Term.var {} {} {})", orig, name_to_u64(name), vars);
        *vars += 1;
        return (inp, var);
      }
      Term::Ctr { orig, name, args } => {
        let mut inp_args_str = String::new();
        let mut var_args_str = String::new();
        for arg in args {
          let (inp_arg_str, var_arg_str) = compile_patt_chk(arg, vars);
          inp_args_str.push_str(&format!(" {}", inp_arg_str));
          var_args_str.push_str(&format!(" {}", var_arg_str));
        }
        if args.len() >= 7 {
          let inp_str = format!("(Kind.Term.ct{} {}. {} (Kind.Term.args{}{}))", args.len(), name, orig, args.len(), inp_args_str);
          let var_str = format!("(Kind.Term.ct{} {}. {} (Kind.Term.args{}{}))", args.len(), name, orig, args.len(), var_args_str);
          return (inp_str, var_str);
        } else {
          let inp_str = format!("(Kind.Term.ct{} {}. {}{})", args.len(), name, orig, inp_args_str);
          let var_str = format!("(Kind.Term.ct{} {}. {}{})", args.len(), name, orig, var_args_str);
          return (inp_str, var_str);
        }
      }
      Term::Num { orig, numb } => {
        let inp = format!("(Kind.Term.num {} {})", orig, numb);
        let var = format!("(Kind.Term.num {} {})", orig, numb);
        return (inp, var);
      }
      _ => {
        panic!("Invalid left-hand side pattern: {}", show_term(patt));
      }
    }
  }

  let mut result = String::new();
  result.push_str(&format!("(NameOf {}.) = \"{}\"\n", entry.name, entry.name));
  result.push_str(&format!("(HashOf {}.) = %{}\n", entry.name, entry.name));
  result.push_str(&format!("(TypeOf {}.) = {}\n", entry.name, compile_type(&entry.args, &entry.tipo, 0)));

  let base_vars = (0 .. entry.args.len()).map(|x| format!(" x{}", x)).collect::<Vec<String>>().join("");

  if entry.args.len() >= 7 {
    result.push_str(&format!("(Kind.Term.FN{} {}. orig (Kind.Term.args{}{})) = (F${} orig{})\n", entry.args.len(), entry.name, entry.args.len(), base_vars, entry.name, base_vars));
  } else {
    result.push_str(&format!("(Kind.Term.FN{} {}. orig{}) = (F${} orig{})\n", entry.args.len(), entry.name, base_vars, entry.name, base_vars));
  }
  
  result.push_str(&format!("(QT{} {}. orig{}) = (Q${} orig{})\n", entry.args.len(), entry.name, base_vars, entry.name, base_vars));
  
  for rule in &entry.rules {
    result.push_str(&compile_rule(&rule));
  }
  if entry.rules.len() > 0 {
    result.push_str(&compile_rule_end(&entry.name, entry.rules[0].pats.len() as u64));
  }
  result.push_str(&format!("(RuleOf {}.) =", entry.name));
  for rule in &entry.rules {
    result.push_str(&format!(" (List.cons {}", compile_rule_chk(&rule, 0, &mut 0, &mut vec![]))); 
  }
  result.push_str(&format!(" List.nil{}", ")".repeat(entry.rules.len())));
  return result;
}

pub fn compile_book(book: &Book) -> String {
  let mut result = String::new();
  result.push_str(&format!("// NOTE: functions with names starting with 'F$' are evaluated differently by the\n"));
  result.push_str(&format!("// HVM, as a specific optimization targetting Kind2. See 'HOAS_OPT' on HVM's code.\n\n"));
  result.push_str(&format!("Functions =\n"));
  result.push_str(&format!("  let fns = List.nil\n"));
  for name in &book.names {
    let entry = book.entrs.get(name).unwrap();
    result.push_str(&format!("  let fns = (List.cons {}. fns)\n", entry.    name));
  }
  result.push_str(&format!("  fns\n\n"));
  for name in &book.names {
    let entry = book.entrs.get(name).unwrap();
    result.push_str(&format!("\n// {}", name));
    result.push_str(&format!("\n// {}\n", "-".repeat(name.len())));
    result.push_str(&format!("\n"));
    result.push_str(&compile_entry(&entry));
    result.push_str(&format!("\n"));
  }
  //result.push_str(&format!("\n// Default Cases"));
  //result.push_str(&format!("\n// -------------\n\n"));
  //for size in 0 .. 9 {
    //let mut vars = vec![];
    //for idx in 0 .. size {
      //vars.push(format!(" x{}", idx));
    //}
    //result.push_str(&format!("(QT{} name orig{}) = (Fn{} name orig{})\n", size, vars.join(""), size, vars.join("")));
    //result.push_str(&format!("(FN{} name orig{}) = (Fn{} name orig{})\n", size, vars.join(""), size, vars.join("")));
  //}

  return result;
}

// Stringification
// ===============

pub fn interpret_as_string(term: &Term) -> Option<String> {
  let mut text = String::new();
  let mut term = term;
  loop {
    if let Term::Ctr { name, args, .. } = term {
      if name == "String.cons" && args.len() == 2 {
        if let Term::Num { numb, .. } = *args[0] {
          // TODO: In the future we will just have to push the str to the text
          // if the parser accepts escaped chars.
          if ascii::escape_default(numb as u8).count() > 1 {
            return None
          } else {
            text.push(char::from_u32(numb as u32).unwrap_or('\0'));
            term = &*args[1];
          }
        } else {
          return None;
        }
        continue;
      }
      if name == "String.nil" && args.len() == 0 {
        return Some(text);
      }
    }
    return None;
  }
}

pub fn show_term(term: &Term) -> String {
  if let Some(as_string) = interpret_as_string(term) {
    return format!("\"{}\"", as_string);
  }
  match term {
    Term::Typ { .. } => {
      format!("Type")
    }
    Term::Var { orig: _, name } => {
      format!("{}", name)
    }
    Term::Lam { orig: _, name, body } => {
      let body = show_term(body);
      format!("({} => {})", name, body)
    }
    Term::App { orig: _, func, argm } => {
      let mut args = vec![argm];
      let mut expr = func;
      while let Term::App { orig: _, func, argm } = &**expr {
        args.push(argm);
        expr = func;
      }
      args.reverse();
      format!("({} {})", show_term(expr), args.iter().map(|x| show_term(x)).collect::<Vec<String>>().join(" "))
    }
    Term::All { orig: _, name, tipo, body } => {
      let body = show_term(body);
      format!("({}: {}) {}", name, show_term(tipo), body)
    }
    Term::Let { orig: _, name, expr, body } => {
      let expr = show_term(expr);
      let body = show_term(body);
      format!("let {} = {}; {}", name, expr, body)
    }
    Term::Ann { orig: _, expr, tipo } => {
      let expr = show_term(expr);
      let tipo = show_term(tipo);
      format!("{{{} :: {}}}", expr, tipo)
    }
    Term::Ctr { orig: _, name, args } => {
      format!("({}{})", name, args.iter().map(|x| format!(" {}",show_term(x))).collect::<String>())
    }
    Term::Fun { orig: _, name, args } => {
      format!("({}{})", name, args.iter().map(|x| format!(" {}",show_term(x))).collect::<String>())
    }
    Term::Hlp { orig: _ } => {
      format!("?")
    }
    Term::U60 { orig: _ } => {
      format!("U60")
    }
    Term::Num { orig: _, numb } => {
      format!("{}", numb)
    }
    Term::Op2 { orig: _, oper, val0, val1 } => {
      let oper = show_oper(oper);
      let val0 = show_term(val0);
      let val1 = show_term(val1);
      format!("({} {} {})", oper, val0, val1)
    }
    Term::Hol { orig: _, numb } => {
      format!("_")
    }
    Term::Mat { .. } => {
      panic!("Internal error."); // removed after adjust()
    }
  }
}

pub fn show_oper(oper: &Oper) -> String {
  match oper {
    Oper::Add => format!("+"),
    Oper::Sub => format!("-"),
    Oper::Mul => format!("*"),
    Oper::Div => format!("/"),
    Oper::Mod => format!("%"),
    Oper::And => format!("&"),
    Oper::Or  => format!("|"),
    Oper::Xor => format!("^"),
    Oper::Shl => format!("<<"),
    Oper::Shr => format!(">>"),
    Oper::Ltn => format!("<"),
    Oper::Lte => format!("<="),
    Oper::Eql => format!("=="),
    Oper::Gte => format!(">="),
    Oper::Gtn => format!(">"),
    Oper::Neq => format!("!="),
  }
}

pub fn show_rule(rule: &Rule) -> String {
  let name = &rule.name;
  let mut pats = vec![];
  for pat in &rule.pats {
    pats.push(" ".to_string());
    pats.push(show_term(pat));
  }
  let body = show_term(&rule.body);
  format!("{}{} = {}", name, pats.join(""), body)
}

pub fn show_entry(entry: &Entry) -> String {
  let name = &entry.name;
  let mut args = vec![];
  for arg in &entry.args {
    let (open, close) = match (arg.eras, arg.hide) {
      (false, false) => ("(", ")"),
      (false, true ) => ("+<", ">"),
      (true , false) => ("-(", ")"),
      (true , true ) => ("<", ">"),
    };
    args.push(format!(" {}{}: {}{}", open, arg.name, show_term(&arg.tipo), close));
  }
  if entry.rules.len() == 0 {
    format!("{}{} : {}", name, args.join(""), show_term(&entry.tipo))
  } else {
    let mut rules = vec![];
    for rule in &entry.rules {
      rules.push(format!("\n{}", show_rule(rule)));
    }
    format!("{}{} : {}{}\n", name, args.join(""), show_term(&entry.tipo), rules.join(""))
  }
}

pub fn show_book(book: &Book) -> String {
  let mut lines = vec![];
  for name in &book.names {
    lines.push(show_entry(book.entrs.get(name).unwrap()));
  }
  lines.join("\n\n")
}

// Utils
// =====

/// Converts a name to a number, using the following table:
pub fn name_to_u64(name: &str) -> u64 {
  let mut num: u64 = 0;
  for (i, chr) in name.chars().enumerate() {
    if i < 10 {
      num = (num << 6) + char_to_u64(chr);
    }
  }
  return num;
}

pub const fn char_to_u64(chr: char) -> u64 {
  match chr {
    '.'       =>  0,
    '0'..='9' =>  1 + chr as u64 - '0' as u64,
    'A'..='Z' => 11 + chr as u64 - 'A' as u64,
    'a'..='z' => 37 + chr as u64 - 'a' as u64,
    '_'       => 63,
    _         => panic!("Invalid name character."),
  }
}

/// Inverse of `name_to_u64`
pub fn u64_to_name(num: u64) -> String {
  let mut name = String::new();
  let mut num = num;
  while num > 0 {
    let chr = (num % 64) as u8;
    let chr =
        match chr {
            0         => '.',
            1  ..= 10 => (chr -  1 + b'0') as char,
            11 ..= 36 => (chr - 11 + b'A') as char,
            37 ..= 62 => (chr - 37 + b'a') as char,
            63        => '_',
            64 ..     => panic!("impossible character value")
        };
    name.push(chr);
    num = num / 64;
  }
  name.chars().rev().collect()
}

// Returns true if a ctor's argument is erased
#[derive(Clone, Debug)]
pub enum Comp {
  Var { name: String },
  Lam { name: String, body: Box<Comp> },
  App { func: Box<Comp>, argm: Box<Comp> },
  Dup { nam0: String, nam1: String, expr: Box<Comp>, body: Box<Comp> },
  Let { name: String, expr: Box<Comp>, body: Box<Comp> },
  Ctr { name: String, args: Vec<Box<Comp>> },
  Fun { name: String, args: Vec<Box<Comp>> },
  Num { numb: u64 },
  Op2 { oper: Oper, val0: Box<Comp>, val1: Box<Comp> },
  Nil
}

// Removes proof-irrelevant parts of the term
pub fn erase(book: &Book, term: &Term) -> Box<Comp> {
  match term {
    Term::Typ { .. } => {
      return Box::new(Comp::Nil);
    }
    Term::Var { orig: _, name } => {
      let name = name.clone();
      return Box::new(Comp::Var { name });
    }
    Term::Lam { orig: _, name, body } => {
      let name = name.clone();
      let body = erase(book, body);
      return Box::new(Comp::Lam { name, body });
    }
    Term::App { orig: _, func, argm } => {
      let func = erase(book, func);
      let argm = erase(book, argm);
      return Box::new(Comp::App { func, argm });
    }
    Term::All { orig: _, name, tipo, body } => {
      return Box::new(Comp::Nil);
    }
    Term::Let { orig: _, name, expr, body } => {
      let name = name.clone();
      let expr = erase(book, expr);
      let body = erase(book, body);
      return Box::new(Comp::Let { name, expr, body });
    }
    Term::Ann { orig: _, expr, tipo: _ } => {
      return erase(book, expr);
    }
    Term::Ctr { orig: _, name, args: term_args } => {
      let name = name.clone();
      let entr = book.entrs.get(&name).unwrap();
      let mut args = vec![];
      for (idx, arg) in term_args.iter().enumerate() {
        if !entr.args[idx].eras {
          args.push(erase(book, arg));
        }
      }
      return Box::new(Comp::Ctr { name, args });
    }
    Term::Fun { orig: _, name, args: term_args } => {
      let name = name.clone();
      let entr = book.entrs.get(&name).unwrap();
      let mut args = vec![];
      for (idx, arg) in term_args.iter().enumerate() {
        if !entr.args[idx].eras {
          args.push(erase(book, arg));
        }
      }
      return Box::new(Comp::Ctr { name, args });
    }
    Term::Hlp { orig: _ } => {
      return Box::new(Comp::Nil);
    }
    Term::U60 { orig: _ } => {
      return Box::new(Comp::Nil);
    }
    Term::Num { orig: _, numb } => {
      let numb = *numb;
      return Box::new(Comp::Num { numb });
    }
    Term::Op2 { orig: _, oper, val0, val1 } => {
      let oper = oper.clone();
      let val0 = erase(book, val0);
      let val1 = erase(book, val1);
      return Box::new(Comp::Op2 { oper, val0, val1 });
    }
    Term::Hol { orig: _, numb } => {
      return Box::new(Comp::Nil);
    }
    Term::Mat { .. } => {
      return Box::new(Comp::Nil);
    }
  }
}

// Counts usages of a name in an erased term
pub fn count_uses(term: &Comp, count_name: &str) -> usize {
  match term {
    Comp::Var { name } => {
      if name == count_name { 1 } else { 0 }
    }
    Comp::Lam { name, body } => {
      if name == count_name {
        0
      } else {
        count_uses(body, count_name)
      }
    }
    Comp::App { func, argm } => {
      count_uses( func, count_name) + count_uses(argm, count_name)
    }
    Comp::Dup { nam0, nam1, expr, body } => {
      count_uses(expr, count_name) + (if nam0 == count_name || nam1 == count_name { 0 } else { count_uses(body, count_name) })
    }
    Comp::Let { name, expr, body } => {
      count_uses(expr, count_name) + (if name == count_name { 0 } else { count_uses(body, count_name) })
    }
    Comp::Ctr { name, args } => {
      let mut sum = 0;
      for arg in args {
        sum += count_uses(arg, count_name);
      }
      return sum;
    }
    Comp::Fun { name, args } => {
      let mut sum = 0;
      for arg in args {
        sum += count_uses(arg, count_name);
      }
      return sum;
    }
    Comp::Op2 { oper: _, val0, val1 } => {
      count_uses(val0, count_name) + count_uses(val1, count_name)
    }
    Comp::Num { .. } => {
      0
    }
    Comp::Nil => {
      0
    }
  }
}

// Renames a target variable using the fresh names in a vector
pub fn rename_clones(term: &mut Comp, target: &str, names: &mut Vec<String>) {
  match term {
    Comp::Var { name } => {
      if name == target {
        *name = names.pop().unwrap();
      }
    }
    Comp::Lam { name, body } => {
      if name != target {
        rename_clones(body, target, names);
      }
    }
    Comp::App { func, argm } => {
      rename_clones(func, target, names);
      rename_clones(argm, target, names);
    }
    Comp::Dup { nam0, nam1, expr, body } => {
      rename_clones(expr, target, names);
      if nam0 != target && nam1 != target {
        rename_clones(body, target, names);
      }
    }
    Comp::Let { name, expr, body } => {
      rename_clones(expr, target, names);
      if name != target {
        rename_clones(body, target, names);
      }
    }
    Comp::Ctr { name, args } => {
      for arg in args {
        rename_clones(arg, target, names);
      }
    }
    Comp::Fun { name, args } => {
      for arg in args {
        rename_clones(arg, target, names);
      }
    }
    Comp::Op2 { oper: _, val0, val1 } => {
      rename_clones(val0, target, names);
      rename_clones(val1, target, names);
    }
    Comp::Num { .. } => {}
    Comp::Nil => {}
  }
}

// linearize_name (Foo x x x x) 'x' 0
// ----------------------------------------------------------------
// dup x0 x1 = x; dup x2 x3 = x0; dup x4 x5 = x1; (Foo x2 x3 x4 x5)
// Returns the number of times the variable was used in the body.
pub fn linearize_name(body: &mut Comp, name: &mut String, fresh: &mut u64) -> usize {
  fn fresh_name(fresh: &mut u64) -> String {
    let name = format!("_{}", fresh);
    *fresh += 1;
    return name;
  }
  let uses = count_uses(&body, name);
  if uses > 1 {
    let mut names = vec![];
    for _ in 0 .. (uses - 1) * 2 {
      names.push(fresh_name(fresh));
    }
    //println!("-> uses is {}, names is {:?}", uses, names);
    let mut renames = vec![];
    for rename in names[names.len() - uses ..].iter().rev() {
      renames.push(rename.clone());
    }
    rename_clones(body, name, &mut renames);
    for i in (0 .. uses - 1).rev() {
      let nam0 = names[i * 2 + 0].clone();
      let nam1 = names[i * 2 + 1].clone();
      let expr = Box::new(Comp::Var {
        name: if i == 0 {
          name.to_string()
        } else {
          names[i - 1].clone()
        }
      });
      let new_body = Comp::Dup { nam0, nam1, expr, body: Box::new(Comp::Nil) };
      let old_body = std::mem::replace(body, new_body);
      if let Comp::Dup { ref mut body, .. } = body {
        let _ = std::mem::replace(body, Box::new(old_body));
      }
    }
  } else if uses == 0 {
    *name = String::from("~")
  }
  return uses;
}

// Linearies an erased term, replacing cloned variables by dups
pub fn linearize(term: &mut Comp, fresh: &mut u64) {
  //println!("Linearizing: {:?}", term);
  match term {
    Comp::Var { name } => {}
    Comp::Lam { ref mut name, body } => {
      linearize(body, fresh);
      linearize_name(body, name, fresh);
    }
    Comp::App { func, argm } => {
      linearize(func, fresh);
      linearize(argm, fresh);
    }
    Comp::Let { ref mut name, expr, body } => {
      linearize(expr, fresh);
      linearize(body, fresh);
      linearize_name(body, name, fresh);
    }
    Comp::Ctr { name, args } => {
      for arg in args {
        linearize(arg, fresh);
      }
    }
    Comp::Fun { name, args } => {
      for arg in args {
        linearize(arg, fresh);
      }
    }
    Comp::Op2 { oper: _, val0, val1 } => {
      linearize(val0, fresh);
      linearize(val1, fresh);
    }
    Comp::Dup { ref mut nam0, ref mut nam1, expr, body, .. } => {
      // should be unreachable under normal usage, but I made it anyway
      linearize(expr, fresh);
      linearize(body, fresh);
      linearize_name(body, nam0, fresh);
      linearize_name(body, nam1, fresh);
    }
    Comp::Num { .. } => {}
    Comp::Nil => {}
  }
}

// Derivers
// ========

pub fn derive_type(tipo: &NewType) -> Derived {
  let path = format!("{}/_.kind2", tipo.name.replace(".","/"));
  let name = format!("{}", tipo.name);
  let mut args = vec![];
  for par in &tipo.pars {
    args.push(Box::new(Argument {
      hide: false,
      eras: false,
      name: par.name.clone(),
      tipo: par.tipo.clone(),
    }));
  }
  let tipo = Box::new(Term::Typ { orig: 0 });
  let rules = vec![];
  let entr = Entry { name, args, tipo, rules };
  return Derived { path, entr };
}

pub fn derive_ctr(tipo: &NewType, index: usize) -> Derived {
  if let Some(ctr) = tipo.ctrs.get(index) {
    let path = format!("{}/{}.kind2", tipo.name.replace(".","/"), ctr.name);
    let name = format!("{}.{}", tipo.name, ctr.name);
    let mut args = vec![];
    for arg in &tipo.pars {
      args.push(arg.clone());
    }
    for arg in &ctr.args {
      args.push(arg.clone());
    }
    let tipo = Box::new(Term::Ctr {
      orig: 0,
      name: tipo.name.clone(),
      args: tipo.pars.iter().map(|x| Box::new(Term::Var { orig: 0, name: x.name.clone() })).collect(),
    });
    let rules = vec![];
    let entr = Entry { name, args, tipo, rules };
    return Derived { path, entr };
  } else {
    panic!("Constructor out of bounds.");
  }
}

pub fn derive_match(ntyp: &NewType) -> Derived {
  // type List <t: Type> { nil cons (head: t) (tail: (List t)) }
  // -----------------------------------------------------------
  // List.match <t: Type> (x: (List t)) -(p: (List t) -> Type) (nil: (p (List.nil t))) (cons: (head: t) (tail: (List t)) (p (List.cons t head tail))) : (p x)
  // List.match t (List.nil t)            p nil cons = nil
  // List.match t (List.cons t head tail) p nil cons = (cons head tail)

  let path = format!("{}/match.kind2", ntyp.name.replace(".","/"));

  fn gen_type_ctr(ntyp: &NewType) -> Box<Term> {
    Box::new(Term::Ctr {
      orig: 0,
      name: ntyp.name.clone(),
      args: ntyp.pars.iter().map(|x| Box::new(Term::Var { orig: 0, name: x.name.clone() })).collect(),
    })
  }

  fn gen_ctr_value(ntyp: &NewType, ctr: &Box<Constructor>, index: usize, suffix: &str) -> Box<Term> {
    let mut ctr_value_args = vec![];
    for par in &ntyp.pars {
      ctr_value_args.push(Box::new(Term::Var { orig: 0, name: format!("{}{}", par.name, suffix) }));
    }
    for fld in &ctr.args {
      ctr_value_args.push(Box::new(Term::Var { orig: 0, name: format!("{}{}", fld.name, suffix) }));
    }
    let ctr_value = Box::new(Term::Ctr {
      orig: 0,
      name: format!("{}.{}", ntyp.name, ctr.name),
      args: ctr_value_args,
    });
    return ctr_value;
  }

  // List.match
  let name = format!("{}.match", ntyp.name);

  let mut args = vec![];

  //  <t: Type>
  for par in &ntyp.pars {
    args.push(Box::new(Argument {
      hide: true,
      eras: true,
      name: par.name.clone(),
      tipo: par.tipo.clone(),
    }));
  }

  // (x: (List t))
  args.push(Box::new(Argument {
    eras: false,
    hide: false,
    name: "x".to_string(),
    tipo: gen_type_ctr(ntyp),
  }));

  // -(p: (List t) -> Type)
  args.push(Box::new(Argument {
    eras: true,
    hide: false,
    name: "p".to_string(),
    tipo: Box::new(Term::All {
      orig: 0,
      name: "x".to_string(),
      tipo: gen_type_ctr(ntyp),
      body: Box::new(Term::Typ { orig: 0 }),
    })
  }));

  // (nil: (p (List.nil t)))
  // (cons: (head t) (tail: (List t)) (p (List.cons t head tail)))
  for ctr in &ntyp.ctrs {
    fn ctr_case_type(ntyp: &NewType, ctr: &Box<Constructor>, index: usize) -> Box<Term> {
      if index < ctr.args.len() {
        // for nil  = ...
        // for cons = (head: t) (tail: (List t))
        let arg = ctr.args.get(index).unwrap();
        return Box::new(Term::All {
          orig: 0,
          name: arg.name.clone(),
          tipo: arg.tipo.clone(),
          body: ctr_case_type(ntyp, ctr, index + 1),
        });
      } else {
        // for nil  = (p (List.nil t))
        // for cons = (p (List.cons t head tail))
        return Box::new(Term::App {
          orig: 0,
          func: Box::new(Term::Var { orig: 0, name: "p".to_string() }),
          argm: gen_ctr_value(ntyp, ctr, index, ""),
        });
      }
    }
    args.push(Box::new(Argument {
      eras: false,
      hide: false,
      name: ctr.name.clone(),
      tipo: ctr_case_type(ntyp, &ctr, 0),
    }));
  }

  // : (p x)
  let tipo = Box::new(Term::App {
    orig: 0,
    func: Box::new(Term::Var { orig: 0, name: "p".to_string() }),
    argm: Box::new(Term::Var { orig: 0, name: "x".to_string() }),
  });

  // List.match t (List.nil t)            p nil cons = nil
  // List.match t (List.cons t head tail) p nil cons = (cons head tail)
  let mut rules = vec![];

  for idx in 0 .. ntyp.ctrs.len() {
    let ctr  = &ntyp.ctrs[idx];
    let orig = 0;
    let name = format!("{}.match", ntyp.name);
    let mut pats = vec![];
    for par in &ntyp.pars {
      pats.push(Box::new(Term::Var { orig: 0, name: par.name.clone() }));
    }
    pats.push(gen_ctr_value(ntyp, &ctr, idx, "_"));
    pats.push(Box::new(Term::Var { orig: 0, name: "p".to_string() }));
    for ctr in &ntyp.ctrs {
      pats.push(Box::new(Term::Var { orig: 0, name: ctr.name.clone() }));
    }
    let mut body_args = vec![];
    for arg in &ctr.args {
      body_args.push(Box::new(Term::Var { orig: 0, name: format!("{}_", arg.name) }));
    }
    let body = Box::new(Term::Ctr {
      orig: 0,
      name: ctr.name.clone(),
      args: body_args,
    });
    rules.push(Box::new(Rule { orig, name, pats, body }));
  }

  let entr = Entry { name, args, tipo, rules };

  return Derived { path, entr };
}

//type List <t: Type> { nil cons (head: t) (tail: (List t)) }
//pub struct Type { name: String, pars: Vec<Argument>, ctrs: Vec<Constructor> }
//pub struct Constructor { name: String, args: Vec<Argument> }
//pub struct Entry { pub name: String, pub args: Vec<Box<Argument>>, pub tipo: Box<Term>, pub rules: Vec<Box<Rule>> }
//pub struct Argument { pub hide: bool, pub eras: bool, pub name: String, pub tipo: Box<Term> }
//pub struct Rule { pub orig: u64, pub name: String, pub pats: Vec<Box<Term>>, pub body: Box<Term> }
// List (t: Type) : Type
// List.nil (t: Type) : (List t)
// List.cons (t: Type) (head: t) (tail: (List t)) : (List t)
// List.match <t: Type> (x: (List t))
//   <p: (List t) -> Type>
//   (nil: (p (List.nil t)))
//   (cons: (head: t) (tail: (List t)) (p (List.cons t head tail)))
// : (p x)
// List.match t (List.nil t)            p nil cons = nil
// List.match t (List.cons t head tail) p nil cons = (cons head tail)<|MERGE_RESOLUTION|>--- conflicted
+++ resolved
@@ -1746,11 +1746,7 @@
   fn compile_type(args: &Vec<Box<Argument>>, tipo: &Box<Term>, index: usize) -> String {
     if index < args.len() {
       let arg = &args[index];
-<<<<<<< HEAD
-      format!("(All {} {} {} λ{} {})", 0, name_to_u64(&arg.name), compile_term(&arg.tipo, true, false), arg.name, compile_type(args, tipo, index + 1))
-=======
       format!("(Kind.Term.all {} {} {} λ{} {})", 0, name_to_u64(&arg.name), compile_term(&arg.tipo, true, false), arg.name, compile_type(args, tipo, index + 1))
->>>>>>> fe9128ff
     } else {
       compile_term(tipo, true, false)
     }
