--- conflicted
+++ resolved
@@ -183,11 +183,7 @@
         }
         // Otherwise, try to fit the normal kind name
         else {
-<<<<<<< HEAD
-            rand_shorten(&kind_name.replace('.', "_"))?
-=======
-            rand_shorten(&kind_name.replace(".", "_"), ns)?,
->>>>>>> 5ee00e2c
+            rand_shorten(&kind_name.replace('.', "_"), ns)?
         };
         Ok(kdln)
     }
